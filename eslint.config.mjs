import { defineConfig } from 'eslint/config'
import globals from 'globals'
import eslintConfigFlatGitIgnore from 'eslint-config-flat-gitignore'
import eslintPluginEslintPlugin from 'eslint-plugin-eslint-plugin/configs/all'
import eslintPluginJsonc from 'eslint-plugin-jsonc'
import eslintPluginNodeDependencies from 'eslint-plugin-node-dependencies'
import eslintPluginPrettierRecommended from 'eslint-plugin-prettier/recommended'
import eslintPluginUnicorn from 'eslint-plugin-unicorn'
import eslintMarkdown from '@eslint/markdown'
import eslintPluginMarkdownPreferences from 'eslint-plugin-markdown-preferences'
import eslintPluginTs from '@typescript-eslint/eslint-plugin'
import tsEslintParser from '@typescript-eslint/parser'
import vueEslintParser from 'vue-eslint-parser'
import noInvalidMeta from './eslint-internal-rules/no-invalid-meta.js'
import noInvalidMetaDocsCategories from './eslint-internal-rules/no-invalid-meta-docs-categories.js'
import requireEslintCommunity from './eslint-internal-rules/require-eslint-community.js'
import rules from './tools/lib/rules.js'
import path from 'path'
import { fileURLToPath } from 'url'

// @ts-check
/// <reference path="./eslint-typegen.d.ts" />
import typegen from 'eslint-typegen'

const dirname = path.dirname(fileURLToPath(import.meta.url))
const MD_BASE_LINKS = {
  'vue-eslint-parser': 'https://github.com/vuejs/vue-eslint-parser',
  '@typescript-eslint/parser': 'https://typescript-eslint.io/packages/parser',
  'eslint-typegen': 'https://github.com/antfu/eslint-typegen',
  '@stylistic/eslint-plugin': 'https://eslint.style/'
}
const MD_LINKS = {
  ...Object.fromEntries(
    rules.map((rule) => [
      rule.ruleId,
      `https://eslint.vuejs.org/rules/${rule.name}.html`
    ])
  ),
  ...MD_BASE_LINKS
}
// Links to rule docs from files in docs will link to the md file.
const MD_LINKS_FOR_DOCS = {
  ...Object.fromEntries(
    rules.map((rule) => [
      rule.ruleId,
      path.resolve(dirname, './docs/rules', `./${rule.name}.md`)
    ])
  ),
  ...MD_BASE_LINKS
}

export default typegen([
  eslintConfigFlatGitIgnore(),
  {
    ignores: [
<<<<<<< HEAD
      'dist',
      '.nyc_output',
      'eslint-typegen.d.ts',
      'coverage',
      'node_modules',
=======
>>>>>>> 7523350b
      '.changeset/**/*.md',
      'tests/fixtures',
      'tests/integrations/eslint-plugin-import'
    ]
  },
  eslintPluginPrettierRecommended,
  ...eslintPluginNodeDependencies.configs['flat/recommended'],
  {
    plugins: {
      internal: {
        rules: {
          'no-invalid-meta': noInvalidMeta,
          'no-invalid-meta-docs-categories': noInvalidMetaDocsCategories,
          'require-eslint-community': requireEslintCommunity
        }
      }
    }
  },
  ...defineConfig({
    files: ['**/*.{js,mjs,ts,mts}'],
    extends: [
      eslintPluginEslintPlugin,
      eslintPluginUnicorn.configs['flat/recommended']
    ],
    // turn off some rules from shared configs in all files
    rules: {
      'eslint-plugin/require-meta-default-options': 'off', // TODO: enable when all rules have defaultOptions
      'eslint-plugin/require-meta-docs-recommended': 'off', // use `categories` instead
      'eslint-plugin/require-meta-schema-description': 'off',

      'unicorn/filename-case': 'off',
      'unicorn/no-null': 'off',
      'unicorn/no-array-callback-reference': 'off', // doesn't work well with TypeScript's custom type guards
      'unicorn/no-useless-undefined': 'off',
      'unicorn/prefer-global-this': 'off',
      'unicorn/prefer-module': 'off',
      'unicorn/prefer-optional-catch-binding': 'off', // not supported by current ESLint parser version
      'unicorn/prefer-at': 'off', //                 turn off to prevent make breaking changes (ref: #2146)
      'unicorn/prefer-node-protocol': 'off', //      turn off to prevent make breaking changes (ref: #2146)
      'unicorn/prefer-string-replace-all': 'off', // turn off to prevent make breaking changes (ref: #2146)
      'unicorn/prefer-top-level-await': 'off', //    turn off to prevent make breaking changes (ref: #2146)
      'unicorn/prevent-abbreviations': 'off'
    }
  }),

  {
    name: 'typescript/setup',
    files: ['**/*.{ts,mts}'],
    languageOptions: {
      parser: tsEslintParser,
      parserOptions: {
        sourceType: 'module'
      }
    },
    plugins: {
      '@typescript-eslint': eslintPluginTs
    }
  },

  {
    files: ['**/*.{js,mjs,ts,mts}'],
    languageOptions: {
      ecmaVersion: 'latest',
      sourceType: 'commonjs',
      globals: {
        ...globals.es6,
        ...globals.node,
        ...globals.vitest
      }
    },
    linterOptions: {
      reportUnusedDisableDirectives: true
    },
    rules: {
      'accessor-pairs': 2,
      camelcase: [2, { properties: 'never' }],
      'constructor-super': 2,
      eqeqeq: [2, 'allow-null'],
      'handle-callback-err': [2, '^(err|error)$'],
      'jsx-quotes': [2, 'prefer-single'],
      'new-cap': [2, { newIsCap: true, capIsNew: false }],
      'new-parens': 2,
      'no-array-constructor': 2,
      'no-caller': 2,
      'no-class-assign': 2,
      'no-cond-assign': 2,
      'no-const-assign': 2,
      'no-control-regex': 2,
      'no-delete-var': 2,
      'no-dupe-args': 2,
      'no-dupe-class-members': 2,
      'no-dupe-keys': 2,
      'no-duplicate-case': 2,
      'no-empty-character-class': 2,
      'no-empty-pattern': 2,
      'no-eval': 2,
      'no-ex-assign': 2,
      'no-extend-native': 2,
      'no-extra-bind': 2,
      'no-extra-boolean-cast': 2,
      'no-extra-parens': [2, 'functions'],
      'no-fallthrough': 2,
      'no-floating-decimal': 2,
      'no-func-assign': 2,
      'no-implied-eval': 2,
      'no-inner-declarations': [2, 'functions'],
      'no-invalid-regexp': 2,
      'no-irregular-whitespace': 2,
      'no-iterator': 2,
      'no-label-var': 2,
      'no-labels': [2, { allowLoop: false, allowSwitch: false }],
      'no-lone-blocks': 2,
      'no-multi-spaces': [2, { ignoreEOLComments: true }],
      'no-multi-str': 2,
      'no-native-reassign': 2,
      'no-negated-in-lhs': 2,
      'no-new-object': 2,
      'no-new-require': 2,
      'no-new-symbol': 2,
      'no-new-wrappers': 2,
      'no-obj-calls': 2,
      'no-octal': 2,
      'no-octal-escape': 2,
      'no-path-concat': 2,
      'no-proto': 2,
      'no-redeclare': 2,
      'no-regex-spaces': 2,
      'no-return-assign': [2, 'except-parens'],
      'no-self-assign': 2,
      'no-self-compare': 2,
      'no-sequences': 2,
      'no-shadow-restricted-names': 2,
      'no-sparse-arrays': 2,
      'no-this-before-super': 2,
      'no-throw-literal': 2,
      'no-undef': 2,
      'no-undef-init': 2,
      'no-unexpected-multiline': 2,
      'no-unmodified-loop-condition': 2,
      'no-unneeded-ternary': [2, { defaultAssignment: false }],
      'no-unreachable': 2,
      'no-unsafe-finally': 2,
      'no-unused-vars': [2, { vars: 'all', args: 'none' }],
      'no-useless-call': 2,
      'no-useless-computed-key': 2,
      'no-useless-constructor': 2,
      'no-useless-escape': 0,
      'no-with': 2,
      'one-var': [2, { initialized: 'never' }],
      'use-isnan': 2,
      'valid-typeof': 2,
      'wrap-iife': [2, 'any'],
      yoda: [2, 'never'],
      'prefer-const': 2,

      'prettier/prettier': 'error',
      'eslint-plugin/require-meta-docs-description': [
        'error',
        { pattern: '^(enforce|require|disallow).*[^.]$' }
      ],
      'eslint-plugin/require-meta-fixable': [
        'error',
        { catchNoFixerButFixableProperty: true }
      ],
      'eslint-plugin/report-message-format': ['error', "^[A-Z`'{].*\\.$"],

      'no-debugger': 'error',
      'no-console': 'error',
      'no-alert': 'error',
      'no-void': 'error',

      'no-warning-comments': 'warn',
      'no-var': 'error',
      'prefer-template': 'error',
      'object-shorthand': 'error',
      'prefer-rest-params': 'error',
      'prefer-arrow-callback': 'error',
      'prefer-spread': 'error',

      'dot-notation': 'error',
      'arrow-body-style': 'error',

      'no-restricted-properties': [
        'error',
        {
          object: 'context',
          property: 'parserServices',
          message: 'Use sourceCode.parserServices'
        },
        {
          object: 'context',
          property: 'getScope',
          message: 'Use utils.getScope'
        }
      ],

      'unicorn/consistent-function-scoping': [
        'error',
        { checkArrowFunctions: false }
      ],

      'internal/require-eslint-community': ['error']
    }
  },

  {
    files: ['**/*.{mjs,ts,mts}'],
    languageOptions: {
      sourceType: 'module'
    }
  },

  {
    files: ['**/*.{ts,mts}'],
    rules: {
      ...eslintPluginTs.configs.strict.rules,
      ...eslintPluginTs.configs['flat/eslint-recommended'].rules,
      'no-redeclare': 'off',
      '@typescript-eslint/no-redeclare': 'error',
      '@typescript-eslint/no-explicit-any': 'off',
      '@typescript-eslint/no-empty-object-type': 'off',
      '@typescript-eslint/no-namespace': 'off',
      '@typescript-eslint/no-non-null-assertion': 'off',
      '@typescript-eslint/triple-slash-reference': 'off',
      '@typescript-eslint/unified-signatures': 'off',
      '@typescript-eslint/ban-ts-comment': [
        'error',
        {
          minimumDescriptionLength: 3
        }
      ]
    }
  },

  {
    files: ['./**/*.vue'],
    languageOptions: {
      ecmaVersion: 'latest',
      sourceType: 'module',
      parser: vueEslintParser
    }
  },
  {
    files: ['lib/rules/*.js'],
    rules: {
      'eslint-plugin/require-meta-docs-url': [
        'error',
        { pattern: 'https://eslint.vuejs.org/rules/{{name}}.html' }
      ],
      'internal/no-invalid-meta': 'error',
      'internal/no-invalid-meta-docs-categories': 'error'
    }
  },
  {
    files: ['eslint-internal-rules/*.js'],
    rules: {
      'eslint-plugin/require-meta-docs-url': 'off',
      'internal/no-invalid-meta': 'error',
      'internal/no-invalid-meta-docs-categories': 'error'
    }
  },
  ...defineConfig({
    files: ['**/*.json'],
    extends: [...eslintPluginJsonc.configs['flat/recommended-with-jsonc']],
    rules: {
      'prettier/prettier': 'off'
    }
  }),
  ...defineConfig([
    {
      files: ['**/*.md'],
      extends: [
        eslintMarkdown.configs.recommended,
        eslintPluginMarkdownPreferences.configs.recommended
      ],
      rules: {
        'prettier/prettier': 'off',
        'markdown/no-missing-link-fragments': 'off',

        'markdown-preferences/prefer-linked-words': [
          'error',
          {
            words: MD_LINKS,
            ignores: [
              {
                node: { type: 'heading' }
              },
              {
                node: { type: 'footnoteDefinition' }
              }
            ]
          }
        ]
      }
    },
    {
      files: ['docs/**/*.md'],
      rules: {
        'markdown-preferences/prefer-linked-words': [
          'error',
          {
            words: MD_LINKS_FOR_DOCS,
            ignores: [
              {
                node: { type: 'heading' }
              },
              {
                node: { type: 'footnoteDefinition' }
              }
            ]
          }
        ]
      }
    },
    {
      files: ['.github/ISSUE_TEMPLATE/*.md'],
      rules: {
        'prettier/prettier': 'off',
        'markdown/no-missing-label-refs': 'off'
      }
    }
  ])
])<|MERGE_RESOLUTION|>--- conflicted
+++ resolved
@@ -53,14 +53,6 @@
   eslintConfigFlatGitIgnore(),
   {
     ignores: [
-<<<<<<< HEAD
-      'dist',
-      '.nyc_output',
-      'eslint-typegen.d.ts',
-      'coverage',
-      'node_modules',
-=======
->>>>>>> 7523350b
       '.changeset/**/*.md',
       'tests/fixtures',
       'tests/integrations/eslint-plugin-import'
