--- conflicted
+++ resolved
@@ -7,13 +7,10 @@
   extends: require.resolve('./strongly-recommended'),
   rules: {
     'vue/attributes-order': 'warn',
-<<<<<<< HEAD
+    'vue/component-tags-order': 'warn',
     'vue/html-button-has-type': 'warn',
-=======
-    'vue/component-tags-order': 'warn',
     'vue/no-lone-template': 'warn',
     'vue/no-multiple-slot-args': 'warn',
->>>>>>> 47e3f89a
     'vue/no-v-html': 'warn',
     'vue/order-in-components': 'warn',
     'vue/this-in-template': 'warn'
