/*
 * IMPORTANT!
 * This file has been automatically generated,
 * in order to update it's content execute "npm run update"
 */
module.exports = {
  extends: require.resolve('./strongly-recommended'),
  rules: {
<<<<<<< HEAD
    'vue/attributes-order': 'error',
    'vue/html-quotes': 'error',
    'vue/no-confusing-v-for-v-if': 'error',
    'vue/order-in-components': 'error',
    'vue/this-in-template': 'error',
    'vue/v-on-parens': 'error'
=======
    'vue/attributes-order': 'warn',
    'vue/no-v-html': 'warn',
    'vue/order-in-components': 'warn',
    'vue/this-in-template': 'warn'
>>>>>>> ebd07e6b
  }
}<|MERGE_RESOLUTION|>--- conflicted
+++ resolved
@@ -6,18 +6,10 @@
 module.exports = {
   extends: require.resolve('./strongly-recommended'),
   rules: {
-<<<<<<< HEAD
-    'vue/attributes-order': 'error',
-    'vue/html-quotes': 'error',
-    'vue/no-confusing-v-for-v-if': 'error',
-    'vue/order-in-components': 'error',
-    'vue/this-in-template': 'error',
-    'vue/v-on-parens': 'error'
-=======
     'vue/attributes-order': 'warn',
     'vue/no-v-html': 'warn',
     'vue/order-in-components': 'warn',
-    'vue/this-in-template': 'warn'
->>>>>>> ebd07e6b
+    'vue/this-in-template': 'warn',
+    'vue/v-on-parens': 'warn'
   }
 }