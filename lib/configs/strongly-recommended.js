/*
 * IMPORTANT!
 * This file has been automatically generated,
 * in order to update it's content execute "npm run update"
 */
module.exports = {
  extends: require.resolve('./essential'),
  rules: {
    'vue/attribute-hyphenation': 'error',
<<<<<<< HEAD
    'vue/component-name-in-template-casing': 'error',
=======
    'vue/html-closing-bracket-newline': 'error',
    'vue/html-closing-bracket-spacing': 'error',
>>>>>>> 4cfd125a
    'vue/html-end-tags': 'error',
    'vue/html-indent': 'error',
    'vue/html-self-closing': 'error',
    'vue/max-attributes-per-line': 'error',
    'vue/mustache-interpolation-spacing': 'error',
    'vue/name-property-casing': 'error',
    'vue/no-multi-spaces': 'error',
    'vue/prop-name-casing': 'error',
    'vue/require-default-prop': 'error',
    'vue/require-prop-types': 'error',
    'vue/v-bind-style': 'error',
    'vue/v-on-style': 'error'
  }
}<|MERGE_RESOLUTION|>--- conflicted
+++ resolved
@@ -7,12 +7,9 @@
   extends: require.resolve('./essential'),
   rules: {
     'vue/attribute-hyphenation': 'error',
-<<<<<<< HEAD
     'vue/component-name-in-template-casing': 'error',
-=======
     'vue/html-closing-bracket-newline': 'error',
     'vue/html-closing-bracket-spacing': 'error',
->>>>>>> 4cfd125a
     'vue/html-end-tags': 'error',
     'vue/html-indent': 'error',
     'vue/html-self-closing': 'error',
