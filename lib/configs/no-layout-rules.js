/*
 * IMPORTANT!
 * This file has been automatically generated,
 * in order to update it's content execute "npm run update"
 */
module.exports = {
  rules: {
    'vue/array-bracket-spacing': 'off',
<<<<<<< HEAD
    'vue/brace-style': 'off',
=======
    'vue/arrow-spacing': 'off',
>>>>>>> 6da3caed
    'vue/html-closing-bracket-newline': 'off',
    'vue/html-closing-bracket-spacing': 'off',
    'vue/html-indent': 'off',
    'vue/html-quotes': 'off',
    'vue/html-self-closing': 'off',
    'vue/key-spacing': 'off',
    'vue/max-attributes-per-line': 'off',
    'vue/multiline-html-element-content-newline': 'off',
    'vue/mustache-interpolation-spacing': 'off',
    'vue/no-multi-spaces': 'off',
    'vue/no-spaces-around-equal-signs-in-attribute': 'off',
    'vue/object-curly-spacing': 'off',
    'vue/script-indent': 'off',
    'vue/singleline-html-element-content-newline': 'off',
    'vue/space-infix-ops': 'off',
    'vue/space-unary-ops': 'off'
  }
}<|MERGE_RESOLUTION|>--- conflicted
+++ resolved
@@ -6,11 +6,8 @@
 module.exports = {
   rules: {
     'vue/array-bracket-spacing': 'off',
-<<<<<<< HEAD
+    'vue/arrow-spacing': 'off',
     'vue/brace-style': 'off',
-=======
-    'vue/arrow-spacing': 'off',
->>>>>>> 6da3caed
     'vue/html-closing-bracket-newline': 'off',
     'vue/html-closing-bracket-spacing': 'off',
     'vue/html-indent': 'off',
