--- conflicted
+++ resolved
@@ -1533,15 +1533,15 @@
   },
 
   /**
-<<<<<<< HEAD
    * Wraps composition API trace map in both 'vue' and '@vue/composition-api' imports
    * @param {import('eslint-utils').TYPES.TraceMap} map
    */
   createCompositionApiTraceMap: (map) => ({
     vue: map,
     '@vue/composition-api': map
-  })
-=======
+  }),
+
+  /**
    * Checks whether or not the tokens of two given nodes are same.
    * @param {ASTNode} left A node 1 to compare.
    * @param {ASTNode} right A node 2 to compare.
@@ -1566,7 +1566,6 @@
 
     return true
   }
->>>>>>> fec4e419
 }
 
 // ------------------------------------------------------------------------------
