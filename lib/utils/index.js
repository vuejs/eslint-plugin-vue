--- conflicted
+++ resolved
@@ -302,29 +302,17 @@
     const _this = this
 
     return {
-<<<<<<< HEAD
-      ExportDefaultDeclaration (node) {
-=======
       'ExportDefaultDeclaration:exit' (node) {
->>>>>>> 01b2b406
         // export default {} in .vue || .jsx
         if (!_this.isVueComponentFile(node, filePath)) return
         cb(node.declaration.properties)
       },
-<<<<<<< HEAD
-      CallExpression (node) {
-=======
       'CallExpression:exit' (node) {
->>>>>>> 01b2b406
         // Vue.component('xxx', {}) || component('xxx', {})
         if (!_this.isVueComponent(node)) return
         cb(node.arguments.slice(-1)[0].properties)
       },
-<<<<<<< HEAD
-      NewExpression (node) {
-=======
       'NewExpression:exit' (node) {
->>>>>>> 01b2b406
         // new Vue({})
         if (!_this.isVueInstance(node)) return
         cb(node.arguments[0].properties)
