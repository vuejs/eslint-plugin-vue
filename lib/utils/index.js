--- conflicted
+++ resolved
@@ -816,18 +816,6 @@
     }
 
     return computedPropertiesNode.value.properties
-<<<<<<< HEAD
-      .filter(cp => cp.type === 'Property')
-      .map(cp => {
-        const key = getStaticPropertyName(cp)
-        let value
-
-        if (cp.value.type === 'FunctionExpression') {
-          value = cp.value.body
-        } else if (cp.value.type === 'ObjectExpression') {
-          value = cp.value.properties
-            .filter(p =>
-=======
       .filter(isProperty)
       .map((cp) => {
         const key = getStaticPropertyName(cp)
@@ -845,7 +833,6 @@
              * @returns { p is (Property & { value: FunctionExpression }) }
              */
             (p) =>
->>>>>>> 95cccec6
               p.type === 'Property' &&
               p.key.type === 'Identifier' &&
               p.key.name === 'get' &&
