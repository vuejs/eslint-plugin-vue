--- conflicted
+++ resolved
@@ -2415,14 +2415,15 @@
 }
 
 /**
-<<<<<<< HEAD
  * Get the withDefaults call node from given defineProps call node.
  * @param {CallExpression} node The node of defineProps
  * @returns {CallExpression | null}
  */
 function getWithDefaults(node) {
   return hasWithDefaults(node) ? node.parent : null
-=======
+}
+
+/**
  * Gets a map of the property nodes defined in withDefaults.
  * @param {CallExpression} node The node of defineProps
  * @returns { { [key: string]: Property | undefined } }
@@ -2450,7 +2451,6 @@
   }
 
   return result
->>>>>>> e5f0258c
 }
 
 /**
