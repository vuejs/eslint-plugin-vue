--- conflicted
+++ resolved
@@ -72,11 +72,15 @@
     if (context.parserServices.defineTemplateBodyVisitor == null) {
       context.report({
         loc: { line: 1, column: 0 },
-        message: 'Use the latest vue-eslint-parser. See also https://eslint.vuejs.org/user-guide/#what-is-the-use-the-latest-vue-eslint-parser-error'
+        message:
+          'Use the latest vue-eslint-parser. See also https://eslint.vuejs.org/user-guide/#what-is-the-use-the-latest-vue-eslint-parser-error'
       })
       return {}
     }
-    return context.parserServices.defineTemplateBodyVisitor(templateBodyVisitor, scriptVisitor)
+    return context.parserServices.defineTemplateBodyVisitor(
+      templateBodyVisitor,
+      scriptVisitor
+    )
   },
 
   /**
@@ -108,7 +112,8 @@
           delete handlers.Program
         }
         if (handlers['Program:exit']) {
-          handlers["VElement[parent.type!='VElement']:exit"] = handlers['Program:exit']
+          handlers["VElement[parent.type!='VElement']:exit"] =
+            handlers['Program:exit']
           delete handlers['Program:exit']
         }
 
@@ -121,8 +126,12 @@
               original(...args)
             }
           }
-          handlers['VDirectiveKey > VExpressionContainer'] = () => { withinDynamicArguments = true }
-          handlers['VDirectiveKey > VExpressionContainer:exit'] = () => { withinDynamicArguments = false }
+          handlers['VDirectiveKey > VExpressionContainer'] = () => {
+            withinDynamicArguments = true
+          }
+          handlers['VDirectiveKey > VExpressionContainer:exit'] = () => {
+            withinDynamicArguments = false
+          }
         }
 
         // Apply the handlers to templates.
@@ -132,7 +141,9 @@
       meta: Object.assign({}, coreRule.meta, {
         docs: Object.assign({}, coreRule.meta.docs, {
           category,
-          url: `https://eslint.vuejs.org/rules/${path.basename(coreRule.meta.docs.url || '')}.html`
+          url: `https://eslint.vuejs.org/rules/${path.basename(
+            coreRule.meta.docs.url || ''
+          )}.html`
         })
       })
     }
@@ -219,13 +230,11 @@
    */
   getAttribute (node, name, value) {
     assert(node && node.type === 'VElement')
-    return node.startTag.attributes.find(a =>
-      !a.directive &&
-      a.key.name === name &&
-      (
-        value === undefined ||
-        (a.value != null && a.value.value === value)
-      )
+    return node.startTag.attributes.find(
+      a =>
+        !a.directive &&
+        a.key.name === name &&
+        (value === undefined || (a.value != null && a.value.value === value))
     )
   },
 
@@ -238,10 +247,12 @@
    */
   getDirective (node, name, argument) {
     assert(node && node.type === 'VElement')
-    return node.startTag.attributes.find(a =>
-      a.directive &&
-      a.key.name.name === name &&
-      (argument === undefined || (a.key.argument && a.key.argument.name) === argument)
+    return node.startTag.attributes.find(
+      a =>
+        a.directive &&
+        a.key.name.name === name &&
+        (argument === undefined ||
+          (a.key.argument && a.key.argument.name) === argument)
     )
   },
 
@@ -251,15 +262,17 @@
    * @returns {Array} Array of ASTNodes
    */
   getRegisteredComponents (componentObject) {
-    const componentsNode = componentObject.properties
-      .find(p =>
+    const componentsNode = componentObject.properties.find(
+      p =>
         p.type === 'Property' &&
         p.key.type === 'Identifier' &&
         p.key.name === 'components' &&
         p.value.type === 'ObjectExpression'
-      )
-
-    if (!componentsNode) { return [] }
+    )
+
+    if (!componentsNode) {
+      return []
+    }
 
     return componentsNode.value.properties
       .filter(p => p.type === 'Property')
@@ -281,9 +294,10 @@
     const prev = this.prevSibling(node)
     return (
       prev != null &&
-      prev.startTag.attributes.some(a =>
-        a.directive &&
-        (a.key.name.name === 'if' || a.key.name.name === 'else-if')
+      prev.startTag.attributes.some(
+        a =>
+          a.directive &&
+          (a.key.name.name === 'if' || a.key.name.name === 'else-if')
       )
     )
   },
@@ -297,7 +311,8 @@
     assert(node && node.type === 'VElement')
 
     return (
-      (this.isHtmlElementNode(node) && !this.isHtmlWellKnownElementName(node.rawName)) ||
+      (this.isHtmlElementNode(node) &&
+        !this.isHtmlWellKnownElementName(node.rawName)) ||
       this.hasAttribute(node, 'is') ||
       this.hasDirective(node, 'bind', 'is')
     )
@@ -410,13 +425,14 @@
    * @return {(ComponentArrayProp | ComponentObjectProp)[]} Array of component props in format: [{key?: String, value?: ASTNode, node: ASTNod}]
    */
   getComponentProps (componentObject) {
-    const propsNode = componentObject.properties
-      .find(p =>
+    const propsNode = componentObject.properties.find(
+      p =>
         p.type === 'Property' &&
         p.key.type === 'Identifier' &&
         p.key.name === 'props' &&
-        (p.value.type === 'ObjectExpression' || p.value.type === 'ArrayExpression')
-      )
+        (p.value.type === 'ObjectExpression' ||
+          p.value.type === 'ArrayExpression')
+    )
 
     if (!propsNode) {
       return []
@@ -429,7 +445,9 @@
         .filter(prop => prop.type === 'Property')
         .map(prop => {
           return {
-            key: prop.key, value: unwrapTypes(prop.value), node: prop,
+            key: prop.key,
+            value: unwrapTypes(prop.value),
+            node: prop,
             propName: getStaticPropertyName(prop)
           }
         })
@@ -437,8 +455,16 @@
       props = propsNode.value.elements
         .filter(prop => prop)
         .map(prop => {
-          const key = prop.type === 'Literal' && typeof prop.value === 'string' ? prop : null
-          return { key, value: null, node: prop, propName: key != null ? prop.value : null }
+          const key =
+            prop.type === 'Literal' && typeof prop.value === 'string'
+              ? prop
+              : null
+          return {
+            key,
+            value: null,
+            node: prop,
+            propName: key != null ? prop.value : null
+          }
         })
     }
 
@@ -451,15 +477,17 @@
    * @return {Array} Array of computed properties in format: [{key: String, value: ASTNode}]
    */
   getComputedProperties (componentObject) {
-    const computedPropertiesNode = componentObject.properties
-      .find(p =>
+    const computedPropertiesNode = componentObject.properties.find(
+      p =>
         p.type === 'Property' &&
         p.key.type === 'Identifier' &&
         p.key.name === 'computed' &&
         p.value.type === 'ObjectExpression'
-      )
-
-    if (!computedPropertiesNode) { return [] }
+    )
+
+    if (!computedPropertiesNode) {
+      return []
+    }
 
     return computedPropertiesNode.value.properties
       .filter(cp => cp.type === 'Property')
@@ -471,11 +499,12 @@
           value = cp.value.body
         } else if (cp.value.type === 'ObjectExpression') {
           value = cp.value.properties
-            .filter(p =>
-              p.type === 'Property' &&
-              p.key.type === 'Identifier' &&
-              p.key.name === 'get' &&
-              p.value.type === 'FunctionExpression'
+            .filter(
+              p =>
+                p.type === 'Property' &&
+                p.key.type === 'Identifier' &&
+                p.key.name === 'get' &&
+                p.value.type === 'FunctionExpression'
             )
             .map(p => p.value.body)[0]
         }
@@ -497,9 +526,11 @@
    * @returns {boolean}
    */
   isVueComponentFile (node, path) {
-    return this.isVueFile(path) &&
+    return (
+      this.isVueFile(path) &&
       node.type === 'ExportDefaultDeclaration' &&
       node.declaration.type === 'ObjectExpression'
+    )
   },
 
   /**
@@ -530,8 +561,7 @@
           // for Vue.js 3.x
           // app.component('xxx', {}) || app.mixin({})
           const isFullVueComponent =
-            ['component', 'mixin'].includes(propName) &&
-            isObjectArgument(node)
+            ['component', 'mixin'].includes(propName) && isObjectArgument(node)
 
           return isFullVueComponent
         }
@@ -556,8 +586,10 @@
     return false
 
     function isObjectArgument (node) {
-      return node.arguments.length > 0 &&
+      return (
+        node.arguments.length > 0 &&
         unwrapTypes(node.arguments.slice(-1)[0]).type === 'ObjectExpression'
+      )
     }
   },
 
@@ -569,11 +601,13 @@
    */
   isVueInstance (node) {
     const callee = node.callee
-    return node.type === 'NewExpression' &&
+    return (
+      node.type === 'NewExpression' &&
       callee.type === 'Identifier' &&
       callee.name === 'Vue' &&
       node.arguments.length &&
       unwrapTypes(node.arguments[0]).type === 'ObjectExpression'
+    )
   },
 
   /**
@@ -614,28 +648,41 @@
     const filePath = context.getFilename()
     const sourceCode = context.getSourceCode()
     const _this = this
-    const componentComments = sourceCode.getAllComments().filter(comment => /@vue\/component/g.test(comment.value))
+    const componentComments = sourceCode
+      .getAllComments()
+      .filter(comment => /@vue\/component/g.test(comment.value))
     const foundNodes = []
 
-    const isDuplicateNode = (node) => {
-      if (foundNodes.some(el => el.loc.start.line === node.loc.start.line)) return true
+    const isDuplicateNode = node => {
+      if (foundNodes.some(el => el.loc.start.line === node.loc.start.line)) { return true }
       foundNodes.push(node)
       return false
     }
 
     return {
       'ObjectExpression:exit' (node) {
-        if (!componentComments.some(el => el.loc.end.line === node.loc.start.line - 1) || isDuplicateNode(node)) return
+        if (
+          !componentComments.some(
+            el => el.loc.end.line === node.loc.start.line - 1
+          ) ||
+          isDuplicateNode(node)
+        ) { return }
         cb(node)
       },
       'ExportDefaultDeclaration:exit' (node) {
         // export default {} in .vue || .jsx
-        if (!_this.isVueComponentFile(node, filePath) || isDuplicateNode(node.declaration)) return
+        if (
+          !_this.isVueComponentFile(node, filePath) ||
+          isDuplicateNode(node.declaration)
+        ) { return }
         cb(node.declaration)
       },
       'CallExpression:exit' (node) {
         // Vue.component('xxx', {}) || component('xxx', {})
-        if (!_this.isVueComponent(node) || isDuplicateNode(node.arguments.slice(-1)[0])) return
+        if (
+          !_this.isVueComponent(node) ||
+          isDuplicateNode(node.arguments.slice(-1)[0])
+        ) { return }
         cb(unwrapTypes(node.arguments.slice(-1)[0]))
       }
     }
@@ -648,17 +695,19 @@
    */
   executeOnCallVueComponent (_context, cb) {
     return {
-      "CallExpression > MemberExpression > Identifier[name='component']": (node) => {
+      "CallExpression > MemberExpression > Identifier[name='component']": node => {
         const callExpr = node.parent.parent
         const callee = callExpr.callee
 
         if (callee.type === 'MemberExpression') {
           const calleeObject = unwrapTypes(callee.object)
 
-          if (calleeObject.type === 'Identifier' &&
+          if (
+            calleeObject.type === 'Identifier' &&
             // calleeObject.name === 'Vue' && // Any names can be used in Vue.js 3.x. e.g. app.component()
             callee.property === node &&
-            callExpr.arguments.length >= 1) {
+            callExpr.arguments.length >= 1
+          ) {
             cb(callExpr)
           }
         }
@@ -671,7 +720,9 @@
    * @param {Set} groups Name of parent group
    */
   * iterateProperties (node, groups) {
-    const nodes = node.properties.filter(p => p.type === 'Property' && groups.has(getStaticPropertyName(p.key)))
+    const nodes = node.properties.filter(
+      p => p.type === 'Property' && groups.has(getStaticPropertyName(p.key))
+    )
     for (const item of nodes) {
       const name = getStaticPropertyName(item.key)
       if (!name) continue
@@ -729,7 +780,11 @@
     assert(node.type === 'FunctionExpression')
     if (node.body.type === 'BlockStatement') {
       for (const item of node.body.body) {
-        if (item.type === 'ReturnStatement' && item.argument && item.argument.type === 'ObjectExpression') {
+        if (
+          item.type === 'ReturnStatement' &&
+          item.argument &&
+          item.argument.type === 'ObjectExpression'
+        ) {
           yield * this.iterateObjectExpression(item.argument, groupName)
         }
       }
@@ -745,7 +800,11 @@
     assert(node.type === 'ArrowFunctionExpression')
     if (node.body.type === 'BlockStatement') {
       for (const item of node.body.body) {
-        if (item.type === 'ReturnStatement' && item.argument && item.argument.type === 'ObjectExpression') {
+        if (
+          item.type === 'ReturnStatement' &&
+          item.argument &&
+          item.argument.type === 'ObjectExpression'
+        ) {
           yield * this.iterateObjectExpression(item.argument, groupName)
         }
       }
@@ -828,7 +887,9 @@
     if (body == null || body.errors == null) {
       return
     }
-    return body.errors.some(error => typeof error.code === 'string' && error.code.startsWith('eof-'))
+    return body.errors.some(
+      error => typeof error.code === 'string' && error.code.startsWith('eof-')
+    )
   },
 
   /**
@@ -865,20 +926,11 @@
       parsedCallee.push('this')
     }
 
-    return parsedCallee.reverse().join('.').replace(/\.\[/g, '[')
-  },
-
-  /**
-   * Unwrap typescript types like "X as F"
-   * @template T
-   * @param {T} node
-   * @return {T}
-   */
-<<<<<<< HEAD
-  unwrapTypes (node) {
-    return node.type === 'TSAsExpression' ? node.expression : node
-  },
-
+    return parsedCallee
+      .reverse()
+      .join('.')
+      .replace(/\.\[/g, '[')
+  },
   /**
    * return two string editdistance
    * @param {string} a string a to compare
@@ -910,9 +962,17 @@
       }
     }
     return dp[alen][blen]
-=======
+  },
+
+  /**
+   * Unwrap typescript types like "X as F"
+   * @template T
+   * @param {T} node
+   * @return {T}
+   */
   unwrapTypes
 }
+
 /**
 * Unwrap typescript types like "X as F"
 * @template T
@@ -960,7 +1020,6 @@
       }
       break
       // no default
->>>>>>> 1cd5590b
   }
 
   return null
