--- conflicted
+++ resolved
@@ -881,18 +881,10 @@
     },
 
     VElement (node) {
-<<<<<<< HEAD
-      const startTagToken = tokenStore.getFirstToken(node)
-      const endTagToken = node.endTag && tokenStore.getFirstToken(node.endTag)
-      const isTopLevel = node.parent.type !== 'VElement'
-
       if (node.name !== 'pre') {
-        const childTokens = node.children.map(n => tokenStore.getFirstToken(n))
-        setOffset(childTokens, isTopLevel ? options.baseIndent : 1, startTagToken)
-=======
-      if (node.name !== 'pre') {
-        processNodeList(node.children.filter(isNotEmptyTextNode), node.startTag, node.endTag, 1)
->>>>>>> 61a667ff
+        const isTopLevel = node.parent.type !== 'VElement'
+        const offset = isTopLevel ? options.baseIndent : 1
+        processNodeList(node.children.filter(isNotEmptyTextNode), node.startTag, node.endTag, offset)
       } else {
         const startTagToken = tokenStore.getFirstToken(node)
         const endTagToken = node.endTag && tokenStore.getFirstToken(node.endTag)
