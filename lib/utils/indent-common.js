/**
 * @author Toru Nagashima <https://github.com/mysticatea>
 * See LICENSE file in root directory for full license.
 */
'use strict'

// ------------------------------------------------------------------------------
// Requirements
// ------------------------------------------------------------------------------

const assert = require('assert')

// ------------------------------------------------------------------------------
// Helpers
// ------------------------------------------------------------------------------

const KNOWN_NODES = new Set(['ArrayExpression', 'ArrayPattern', 'ArrowFunctionExpression', 'AssignmentExpression', 'AssignmentPattern', 'AwaitExpression', 'BinaryExpression', 'BlockStatement', 'BreakStatement', 'CallExpression', 'CatchClause', 'ClassBody', 'ClassDeclaration', 'ClassExpression', 'ConditionalExpression', 'ContinueStatement', 'DebuggerStatement', 'DoWhileStatement', 'EmptyStatement', 'ExperimentalRestProperty', 'ExperimentalSpreadProperty', 'ExportAllDeclaration', 'ExportDefaultDeclaration', 'ExportNamedDeclaration', 'ExportSpecifier', 'ExpressionStatement', 'ForInStatement', 'ForOfStatement', 'ForStatement', 'FunctionDeclaration', 'FunctionExpression', 'Identifier', 'IfStatement', 'ImportDeclaration', 'ImportDefaultSpecifier', 'ImportNamespaceSpecifier', 'ImportSpecifier', 'LabeledStatement', 'Literal', 'LogicalExpression', 'MemberExpression', 'MetaProperty', 'MethodDefinition', 'NewExpression', 'ObjectExpression', 'ObjectPattern', 'Program', 'Property', 'RestElement', 'ReturnStatement', 'SequenceExpression', 'SpreadElement', 'Super', 'SwitchCase', 'SwitchStatement', 'TaggedTemplateExpression', 'TemplateElement', 'TemplateLiteral', 'ThisExpression', 'ThrowStatement', 'TryStatement', 'UnaryExpression', 'UpdateExpression', 'VariableDeclaration', 'VariableDeclarator', 'WhileStatement', 'WithStatement', 'YieldExpression', 'VAttribute', 'VDirectiveKey', 'VDocumentFragment', 'VElement', 'VEndTag', 'VExpressionContainer', 'VForExpression', 'VIdentifier', 'VLiteral', 'VOnExpression', 'VSlotScopeExpression', 'VStartTag', 'VText'])
const LT_CHAR = /[\r\n\u2028\u2029]/
const LINES = /[^\r\n\u2028\u2029]+(?:$|\r\n|[\r\n\u2028\u2029])/g
const BLOCK_COMMENT_PREFIX = /^\s*\*/
const ITERATION_OPTS = Object.freeze({ includeComments: true, filter: isNotWhitespace })
const PREFORMATTED_ELEMENT_NAMES = ['pre', 'textarea']

/**
 * Normalize options.
 * @param {number|"tab"|undefined} type The type of indentation.
 * @param {Object} options Other options.
 * @param {Object} defaultOptions The default value of options.
 * @returns {{indentChar:" "|"\t",indentSize:number,baseIndent:number,attribute:number,closeBracket:number,switchCase:number,alignAttributesVertically:boolean,ignores:string[]}} Normalized options.
 */
function parseOptions (type, options, defaultOptions) {
  const ret = Object.assign({
    indentChar: ' ',
    indentSize: 2,
    baseIndent: 0,
    attribute: 1,
    closeBracket: 0,
    switchCase: 0,
    alignAttributesVertically: true,
    ignores: []
  }, defaultOptions)

  if (Number.isSafeInteger(type)) {
    ret.indentSize = type
  } else if (type === 'tab') {
    ret.indentChar = '\t'
    ret.indentSize = 1
  }

  if (Number.isSafeInteger(options.baseIndent)) {
    ret.baseIndent = options.baseIndent
  }
  if (Number.isSafeInteger(options.attribute)) {
    ret.attribute = options.attribute
  }
  if (Number.isSafeInteger(options.closeBracket)) {
    ret.closeBracket = options.closeBracket
  }
  if (Number.isSafeInteger(options.switchCase)) {
    ret.switchCase = options.switchCase
  }

  if (options.alignAttributesVertically != null) {
    ret.alignAttributesVertically = options.alignAttributesVertically
  }
  if (options.ignores != null) {
    ret.ignores = options.ignores
  }

  return ret
}

/**
 * Check whether the given token is an arrow.
 * @param {Token} token The token to check.
 * @returns {boolean} `true` if the token is an arrow.
 */
function isArrow (token) {
  return token != null && token.type === 'Punctuator' && token.value === '=>'
}

/**
 * Check whether the given token is a left parenthesis.
 * @param {Token} token The token to check.
 * @returns {boolean} `true` if the token is a left parenthesis.
 */
function isLeftParen (token) {
  return token != null && token.type === 'Punctuator' && token.value === '('
}

/**
 * Check whether the given token is a left parenthesis.
 * @param {Token} token The token to check.
 * @returns {boolean} `false` if the token is a left parenthesis.
 */
function isNotLeftParen (token) {
  return token != null && (token.type !== 'Punctuator' || token.value !== '(')
}

/**
 * Check whether the given token is a right parenthesis.
 * @param {Token} token The token to check.
 * @returns {boolean} `true` if the token is a right parenthesis.
 */
function isRightParen (token) {
  return token != null && token.type === 'Punctuator' && token.value === ')'
}

/**
 * Check whether the given token is a right parenthesis.
 * @param {Token} token The token to check.
 * @returns {boolean} `false` if the token is a right parenthesis.
 */
function isNotRightParen (token) {
  return token != null && (token.type !== 'Punctuator' || token.value !== ')')
}

/**
 * Check whether the given token is a left brace.
 * @param {Token} token The token to check.
 * @returns {boolean} `true` if the token is a left brace.
 */
function isLeftBrace (token) {
  return token != null && token.type === 'Punctuator' && token.value === '{'
}

/**
 * Check whether the given token is a right brace.
 * @param {Token} token The token to check.
 * @returns {boolean} `true` if the token is a right brace.
 */
function isRightBrace (token) {
  return token != null && token.type === 'Punctuator' && token.value === '}'
}

/**
 * Check whether the given token is a left bracket.
 * @param {Token} token The token to check.
 * @returns {boolean} `true` if the token is a left bracket.
 */
function isLeftBracket (token) {
  return token != null && token.type === 'Punctuator' && token.value === '['
}

/**
 * Check whether the given token is a right bracket.
 * @param {Token} token The token to check.
 * @returns {boolean} `true` if the token is a right bracket.
 */
function isRightBracket (token) {
  return token != null && token.type === 'Punctuator' && token.value === ']'
}

/**
 * Check whether the given token is a semicolon.
 * @param {Token} token The token to check.
 * @returns {boolean} `true` if the token is a semicolon.
 */
function isSemicolon (token) {
  return token != null && token.type === 'Punctuator' && token.value === ';'
}

/**
 * Check whether the given token is a comma.
 * @param {Token} token The token to check.
 * @returns {boolean} `true` if the token is a comma.
 */
function isComma (token) {
  return token != null && token.type === 'Punctuator' && token.value === ','
}

/**
 * Check whether the given token is a whitespace.
 * @param {Token} token The token to check.
 * @returns {boolean} `true` if the token is a whitespace.
 */
function isNotWhitespace (token) {
  return token != null && token.type !== 'HTMLWhitespace'
}

/**
 * Check whether the given token is a comment.
 * @param {Token} token The token to check.
 * @returns {boolean} `true` if the token is a comment.
 */
function isComment (token) {
  return token != null && (token.type === 'Block' || token.type === 'Line' || token.type === 'Shebang' || token.type.endsWith('Comment'))
}

/**
 * Check whether the given token is a comment.
 * @param {Token} token The token to check.
 * @returns {boolean} `false` if the token is a comment.
 */
function isNotComment (token) {
  return token != null && token.type !== 'Block' && token.type !== 'Line' && token.type !== 'Shebang' && !token.type.endsWith('Comment')
}

/**
 * Check whether the given node is not an empty text node.
 * @param {Node} node The node to check.
 * @returns {boolean} `false` if the token is empty text node.
 */
function isNotEmptyTextNode (node) {
  return !(node.type === 'VText' && node.value.trim() === '')
}

/**
 * Get the last element.
 * @param {Array} xs The array to get the last element.
 * @returns {any|undefined} The last element or undefined.
 */
function last (xs) {
  return xs.length === 0 ? undefined : xs[xs.length - 1]
}

/**
 * Check whether the node is at the beginning of line.
 * @param {Node} node The node to check.
 * @param {number} index The index of the node in the nodes.
 * @param {Node[]} nodes The array of nodes.
 * @returns {boolean} `true` if the node is at the beginning of line.
 */
function isBeginningOfLine (node, index, nodes) {
  if (node != null) {
    for (let i = index - 1; i >= 0; --i) {
      const prevNode = nodes[i]
      if (prevNode == null) {
        continue
      }

      return node.loc.start.line !== prevNode.loc.end.line
    }
  }
  return false
}

/**
 * Check whether a given token is a closing token which triggers unindent.
 * @param {Token} token The token to check.
 * @returns {boolean} `true` if the token is a closing token.
 */
function isClosingToken (token) {
  return token != null && (
    token.type === 'HTMLEndTagOpen' ||
    token.type === 'VExpressionEnd' ||
    (
      token.type === 'Punctuator' &&
      (
        token.value === ')' ||
        token.value === '}' ||
        token.value === ']'
      )
    )
  )
}

/**
 * Creates AST event handlers for html-indent.
 *
 * @param {RuleContext} context The rule context.
 * @param {TokenStore} tokenStore The token store object to get tokens.
 * @param {Object} defaultOptions The default value of options.
 * @returns {object} AST event handlers.
 */
module.exports.defineVisitor = function create (context, tokenStore, defaultOptions) {
  if (!context.getFilename().endsWith('.vue')) return {}

  const options = parseOptions(context.options[0], context.options[1] || {}, defaultOptions)
  const sourceCode = context.getSourceCode()
  const offsets = new Map()
  const preformattedTokens = new Set()

  /**
   * Set offset to the given tokens.
   * @param {Token|Token[]} token The token to set.
   * @param {number} offset The offset of the tokens.
   * @param {Token} baseToken The token of the base offset.
   * @param {boolean} [trivial=false] The flag for trivial tokens.
   * @returns {void}
   */
  function setOffset (token, offset, baseToken) {
    assert(baseToken != null, "'baseToken' should not be null or undefined.")

    if (Array.isArray(token)) {
      for (const t of token) {
        offsets.set(t, {
          baseToken,
          offset,
          baseline: false,
          expectedIndent: undefined
        })
      }
    } else {
      offsets.set(token, {
        baseToken,
        offset,
        baseline: false,
        expectedIndent: undefined
      })
    }
  }

  /**
   * Set baseline flag to the given token.
   * @param {Token} token The token to set.
   * @returns {void}
   */
  function setBaseline (token) {
    const offsetInfo = offsets.get(token)
    if (offsetInfo != null) {
      offsetInfo.baseline = true
    }
  }

  /**
   * Sets preformatted tokens to the given element node.
   * @param {Node} node The node to set.
   * @returns {void}
   */
  function setPreformattedTokens (node) {
    const endToken = (node.endTag && tokenStore.getFirstToken(node.endTag)) || tokenStore.getTokenAfter(node)

    const option = {
      includeComments: true,
      filter: token => token != null && (
        token.type === 'HTMLText' ||
        token.type === 'HTMLRCDataText' ||
        token.type === 'HTMLTagOpen' ||
        token.type === 'HTMLEndTagOpen' ||
        token.type === 'HTMLComment'
      )
    }
    for (const token of tokenStore.getTokensBetween(node.startTag, endToken, option)) {
      preformattedTokens.add(token)
    }
    preformattedTokens.add(endToken)
  }

  /**
   * Get the first and last tokens of the given node.
   * If the node is parenthesized, this gets the outermost parentheses.
   * @param {Node} node The node to get.
   * @param {number} [borderOffset] The least offset of the first token. Defailt is 0. This value is used to prevent false positive in the following case: `(a) => {}` The parentheses are enclosing the whole parameter part rather than the first parameter, but this offset parameter is needed to distinguish.
   * @returns {{firstToken:Token,lastToken:Token}} The gotten tokens.
   */
  function getFirstAndLastTokens (node, borderOffset) {
    borderOffset |= 0

    let firstToken = tokenStore.getFirstToken(node)
    let lastToken = tokenStore.getLastToken(node)

    // Get the outermost left parenthesis if it's parenthesized.
    let t, u
    while ((t = tokenStore.getTokenBefore(firstToken)) != null && (u = tokenStore.getTokenAfter(lastToken)) != null && isLeftParen(t) && isRightParen(u) && t.range[0] >= borderOffset) {
      firstToken = t
      lastToken = u
    }

    return { firstToken, lastToken }
  }

  /**
   * Process the given node list.
   * The first node is offsetted from the given left token.
   * Rest nodes are adjusted to the first node.
   * @param {Node[]} nodeList The node to process.
   * @param {Node|Token|null} left The left parenthesis token.
   * @param {Node|Token|null} right The right parenthesis token.
   * @param {number} offset The offset to set.
   * @param {boolean} [alignVertically=true] The flag to align vertically. If `false`, this doesn't align vertically even if the first node is not at beginning of line.
   * @returns {void}
   */
  function processNodeList (nodeList, left, right, offset, alignVertically) {
    let t
    const leftToken = (left && tokenStore.getFirstToken(left)) || left
    const rightToken = (right && tokenStore.getFirstToken(right)) || right

    if (nodeList.length >= 1) {
      let baseToken = null
      let lastToken = left
      const alignTokensBeforeBaseToken = []
      const alignTokens = []

      for (let i = 0; i < nodeList.length; ++i) {
        const node = nodeList[i]
        if (node == null) {
          // Holes of an array.
          continue
        }
        const elementTokens = getFirstAndLastTokens(node, lastToken != null ? lastToken.range[1] : 0)

        // Collect comma/comment tokens between the last token of the previous node and the first token of this node.
        if (lastToken != null) {
          t = lastToken
          while (
            (t = tokenStore.getTokenAfter(t, ITERATION_OPTS)) != null &&
            t.range[1] <= elementTokens.firstToken.range[0]
          ) {
            if (baseToken == null) {
              alignTokensBeforeBaseToken.push(t)
            } else {
              alignTokens.push(t)
            }
          }
        }

        if (baseToken == null) {
          baseToken = elementTokens.firstToken
        } else {
          alignTokens.push(elementTokens.firstToken)
        }

        // Save the last token to find tokens between this node and the next node.
        lastToken = elementTokens.lastToken
      }

      // Check trailing commas and comments.
      if (rightToken != null && lastToken != null) {
        t = lastToken
        while (
          (t = tokenStore.getTokenAfter(t, ITERATION_OPTS)) != null &&
          t.range[1] <= rightToken.range[0]
        ) {
          if (baseToken == null) {
            alignTokensBeforeBaseToken.push(t)
          } else {
            alignTokens.push(t)
          }
        }
      }

      // Set offsets.
      if (leftToken != null) {
        setOffset(alignTokensBeforeBaseToken, offset, leftToken)
      }
      if (baseToken != null) {
        // Set offset to the first token.
        if (leftToken != null) {
          setOffset(baseToken, offset, leftToken)
        }

        // Set baseline.
        if (nodeList.some(isBeginningOfLine)) {
          setBaseline(baseToken)
        }

        if (alignVertically === false && leftToken != null) {
          // Align tokens relatively to the left token.
          setOffset(alignTokens, offset, leftToken)
        } else {
          // Align the rest tokens to the first token.
          setOffset(alignTokens, 0, baseToken)
        }
      }
    }

    if (rightToken != null) {
      setOffset(rightToken, 0, leftToken)
    }
  }

  /**
   * Process the given node as body.
   * The body node maybe a block statement or an expression node.
   * @param {Node} node The body node to process.
   * @param {Token} baseToken The base token.
   * @returns {void}
   */
  function processMaybeBlock (node, baseToken) {
    const firstToken = getFirstAndLastTokens(node).firstToken
    setOffset(firstToken, isLeftBrace(firstToken) ? 0 : 1, baseToken)
  }

  /**
   * Collect prefix tokens of the given property.
   * The prefix includes `async`, `get`, `set`, `static`, and `*`.
   * @param {Property|MethodDefinition} node The property node to collect prefix tokens.
   */
  function getPrefixTokens (node) {
    const prefixes = []

    let token = tokenStore.getFirstToken(node)
    while (token != null && token.range[1] <= node.key.range[0]) {
      prefixes.push(token)
      token = tokenStore.getTokenAfter(token)
    }
    while (isLeftParen(last(prefixes)) || isLeftBracket(last(prefixes))) {
      prefixes.pop()
    }

    return prefixes
  }

  /**
   * Find the head of chaining nodes.
   * @param {Node} node The start node to find the head.
   * @returns {Token} The head token of the chain.
   */
  function getChainHeadToken (node) {
    const type = node.type
    while (node.parent.type === type) {
      node = node.parent
    }
    return tokenStore.getFirstToken(node)
  }

  /**
   * Check whether a given token is the first token of:
   *
   * - ExpressionStatement
   * - VExpressionContainer
   * - A parameter of CallExpression/NewExpression
   * - An element of ArrayExpression
   * - An expression of SequenceExpression
   *
   * @param {Token} token The token to check.
   * @param {Node} belongingNode The node that the token is belonging to.
   * @returns {boolean} `true` if the token is the first token of an element.
   */
  function isBeginningOfElement (token, belongingNode) {
    let node = belongingNode

    while (node != null) {
      const parent = node.parent
      const t = parent && parent.type
      if (t != null && (t.endsWith('Statement') || t.endsWith('Declaration'))) {
        return parent.range[0] === token.range[0]
      }
      if (t === 'VExpressionContainer') {
        return node.range[0] === token.range[0]
      }
      if (t === 'CallExpression' || t === 'NewExpression') {
        const openParen = tokenStore.getTokenAfter(parent.callee, isNotRightParen)
        return parent.arguments.some(param =>
          getFirstAndLastTokens(param, openParen.range[1]).firstToken.range[0] === token.range[0]
        )
      }
      if (t === 'ArrayExpression') {
        return parent.elements.some(element =>
          element != null &&
          getFirstAndLastTokens(element).firstToken.range[0] === token.range[0]
        )
      }
      if (t === 'SequenceExpression') {
        return parent.expressions.some(expr =>
          getFirstAndLastTokens(expr).firstToken.range[0] === token.range[0]
        )
      }

      node = parent
    }

    return false
  }

  /**
   * Set the base indentation to a given top-level AST node.
   * @param {Node} node The node to set.
   * @param {number} expectedIndent The number of expected indent.
   * @returns {void}
   */
  function processTopLevelNode (node, expectedIndent) {
    const token = tokenStore.getFirstToken(node)
    const offsetInfo = offsets.get(token)
    if (offsetInfo != null) {
      offsetInfo.expectedIndent = expectedIndent
    } else {
      offsets.set(token, { baseToken: null, offset: 0, baseline: false, expectedIndent })
    }
  }

  /**
   * Ignore all tokens of the given node.
   * @param {Node} node The node to ignore.
   * @returns {void}
   */
  function ignore (node) {
    for (const token of tokenStore.getTokens(node)) {
      offsets.delete(token)
    }
  }

  /**
   * Define functions to ignore nodes into the given visitor.
   * @param {Object} visitor The visitor to define functions to ignore nodes.
   * @returns {Object} The visitor.
   */
  function processIgnores (visitor) {
    for (const ignorePattern of options.ignores) {
      const key = `${ignorePattern}:exit`

      if (visitor.hasOwnProperty(key)) {
        const handler = visitor[key]
        visitor[key] = function (node) {
          const ret = handler.apply(this, arguments)
          ignore(node)
          return ret
        }
      } else {
        visitor[key] = ignore
      }
    }

    return visitor
  }

  /**
   * Calculate correct indentation of the line of the given tokens.
   * @param {Token[]} tokens Tokens which are on the same line.
   * @returns {object|null} Correct indentation. If it failed to calculate then `null`.
   */
  function getExpectedIndents (tokens) {
    const expectedIndents = []

    for (let i = 0; i < tokens.length; ++i) {
      const token = tokens[i]
      const offsetInfo = offsets.get(token)

      if (offsetInfo != null) {
        if (offsetInfo.expectedIndent != null) {
          expectedIndents.push(offsetInfo.expectedIndent)
        } else {
          const baseOffsetInfo = offsets.get(offsetInfo.baseToken)
          if (baseOffsetInfo != null && baseOffsetInfo.expectedIndent != null && (i === 0 || !baseOffsetInfo.baseline)) {
            expectedIndents.push(baseOffsetInfo.expectedIndent + (offsetInfo.offset * options.indentSize))
            if (baseOffsetInfo.baseline) {
              break
            }
          }
        }
      }
    }
    if (!expectedIndents.length) {
      return null
    }

    return {
      expectedIndent: expectedIndents[0],
      expectedBaseIndent: expectedIndents.reduce((a, b) => Math.min(a, b))
    }
  }

  /**
   * Get the text of the indentation part of the line which the given token is on.
   * @param {Token} firstToken The first token on a line.
   * @returns {string} The text of indentation part.
   */
  function getIndentText (firstToken) {
    const text = sourceCode.text
    let i = firstToken.range[0] - 1

    while (i >= 0 && !LT_CHAR.test(text[i])) {
      i -= 1
    }

    return text.slice(i + 1, firstToken.range[0])
  }

  /**
   * Define the function which fixes the problem.
   * @param {Token} token The token to fix.
   * @param {number} actualIndent The number of actual indentaion.
   * @param {number} expectedIndent The number of expected indentation.
   * @returns {Function} The defined function.
   */
  function defineFix (token, actualIndent, expectedIndent) {
    if (token.type === 'Block' && token.loc.start.line !== token.loc.end.line) {
      // Fix indentation in multiline block comments.
      const lines = sourceCode.getText(token).match(LINES)
      const firstLine = lines.shift()
      if (lines.every(l => BLOCK_COMMENT_PREFIX.test(l))) {
        return fixer => {
          const range = [token.range[0] - actualIndent, token.range[1]]
          const indent = options.indentChar.repeat(expectedIndent)

          return fixer.replaceTextRange(
            range,
            `${indent}${firstLine}${lines.map(l => l.replace(BLOCK_COMMENT_PREFIX, `${indent} *`)).join('')}`
          )
        }
      }
    }

    return fixer => {
      const range = [token.range[0] - actualIndent, token.range[0]]
      const indent = options.indentChar.repeat(expectedIndent)
      return fixer.replaceTextRange(range, indent)
    }
  }

  /**
   * Validate the given token with the pre-calculated expected indentation.
   * @param {Token} token The token to validate.
   * @param {number} expectedIndent The expected indentation.
   * @param {number[]|undefined} optionalExpectedIndents The optional expected indentation.
   * @returns {void}
   */
  function validateCore (token, expectedIndent, optionalExpectedIndents) {
    const line = token.loc.start.line
    const indentText = getIndentText(token)

    // If there is no line terminator after the `<script>` start tag,
    // `indentText` contains non-whitespace characters.
    // In that case, do nothing in order to prevent removing the `<script>` tag.
    if (indentText.trim() !== '') {
      return
    }

    const actualIndent = token.loc.start.column
    const unit = (options.indentChar === '\t' ? 'tab' : 'space')

    for (let i = 0; i < indentText.length; ++i) {
      if (indentText[i] !== options.indentChar) {
        context.report({
          loc: {
            start: { line, column: i },
            end: { line, column: i + 1 }
          },
          message: 'Expected {{expected}} character, but found {{actual}} character.',
          data: {
            expected: JSON.stringify(options.indentChar),
            actual: JSON.stringify(indentText[i])
          },
          fix: defineFix(token, actualIndent, expectedIndent)
        })
        return
      }
    }

    if (actualIndent !== expectedIndent && (optionalExpectedIndents == null || !optionalExpectedIndents.includes(actualIndent))) {
      context.report({
        loc: {
          start: { line, column: 0 },
          end: { line, column: actualIndent }
        },
        message: 'Expected indentation of {{expectedIndent}} {{unit}}{{expectedIndentPlural}} but found {{actualIndent}} {{unit}}{{actualIndentPlural}}.',
        data: {
          expectedIndent,
          actualIndent,
          unit,
          expectedIndentPlural: (expectedIndent === 1) ? '' : 's',
          actualIndentPlural: (actualIndent === 1) ? '' : 's'
        },
        fix: defineFix(token, actualIndent, expectedIndent)
      })
    }
  }

  /**
   * Get the expected indent of comments.
   * @param {Token|null} nextToken The next token of comments.
   * @param {number|undefined} nextExpectedIndent The expected indent of the next token.
   * @param {number|undefined} lastExpectedIndent The expected indent of the last token.
   * @returns {number[]}
   */
  function getCommentExpectedIndents (nextToken, nextExpectedIndent, lastExpectedIndent) {
    if (typeof lastExpectedIndent === 'number' && isClosingToken(nextToken)) {
      if (nextExpectedIndent === lastExpectedIndent) {
        // For solo comment. E.g.,
        // <div>
        //    <!-- comment -->
        // </div>
        return [nextExpectedIndent + options.indentSize, nextExpectedIndent]
      }

      // For last comment. E.g.,
      // <div>
      //    <div></div>
      //    <!-- comment -->
      // </div>
      return [lastExpectedIndent, nextExpectedIndent]
    }

    // Adjust to next normally. E.g.,
    // <div>
    //    <!-- comment -->
    //    <div></div>
    // </div>
    return [nextExpectedIndent]
  }

  /**
   * Validate indentation of the line that the given tokens are on.
   * @param {Token[]} tokens The tokens on the same line to validate.
   * @param {Token[]} comments The comments which are on the immediately previous lines of the tokens.
   * @param {Token|null} lastToken The last validated token. Comments can adjust to the token.
   * @returns {void}
   */
  function validate (tokens, comments, lastToken) {
    // Calculate and save expected indentation.
    const firstToken = tokens[0]
    const actualIndent = firstToken.loc.start.column
    const expectedIndents = getExpectedIndents(tokens)
    if (!expectedIndents) {
      return
    }

    const expectedBaseIndent = expectedIndents.expectedBaseIndent
    const expectedIndent = expectedIndents.expectedIndent

    // Debug log
    // console.log('line', firstToken.loc.start.line, '=', { actualIndent, expectedIndent }, 'from:')
    // for (const token of tokens) {
    //   const offsetInfo = offsets.get(token)
    //   if (offsetInfo == null) {
    //     console.log('    ', JSON.stringify(sourceCode.getText(token)), 'is unknown.')
    //   } else if (offsetInfo.expectedIndent != null) {
    //     console.log('    ', JSON.stringify(sourceCode.getText(token)), 'is fixed at', offsetInfo.expectedIndent, '.')
    //   } else {
    //     const baseOffsetInfo = offsets.get(offsetInfo.baseToken)
    //     console.log('    ', JSON.stringify(sourceCode.getText(token)), 'is', offsetInfo.offset, 'offset from ', JSON.stringify(sourceCode.getText(offsetInfo.baseToken)), '( line:', offsetInfo.baseToken && offsetInfo.baseToken.loc.start.line, ', indent:', baseOffsetInfo && baseOffsetInfo.expectedIndent, ', baseline:', baseOffsetInfo && baseOffsetInfo.baseline, ')')
    //   }
    // }

    // Save.
    const baseline = new Set()
    for (const token of tokens) {
      const offsetInfo = offsets.get(token)
      if (offsetInfo != null) {
        if (offsetInfo.baseline) {
          // This is a baseline token, so the expected indent is the column of this token.
          if (options.indentChar === ' ') {
            offsetInfo.expectedIndent = Math.max(0, token.loc.start.column + expectedBaseIndent - actualIndent)
          } else {
            // In hard-tabs mode, it cannot align tokens strictly, so use one additional offset.
            // But the additional offset isn't needed if it's at the beginning of the line.
            offsetInfo.expectedIndent = expectedBaseIndent + (token === tokens[0] ? 0 : 1)
          }
          baseline.add(token)
        } else if (baseline.has(offsetInfo.baseToken)) {
          // The base token is a baseline token on this line, so inherit it.
          offsetInfo.expectedIndent = offsets.get(offsetInfo.baseToken).expectedIndent
          baseline.add(token)
        } else {
          // Otherwise, set the expected indent of this line.
          offsetInfo.expectedIndent = expectedBaseIndent
        }
      }
    }

    // It does not validate preformatted tokens.
    if (preformattedTokens.has(firstToken)) {
      return
    }

    // Calculate the expected indents for comments.
    // It allows the same indent level with the previous line.
    const lastOffsetInfo = offsets.get(lastToken)
    const lastExpectedIndent = lastOffsetInfo && lastOffsetInfo.expectedIndent
    const commentOptionalExpectedIndents = getCommentExpectedIndents(firstToken, expectedIndent, lastExpectedIndent)

    // Validate.
    for (const comment of comments) {
      const commentExpectedIndents = getExpectedIndents([comment])
      const commentExpectedIndent =
        commentExpectedIndents
          ? commentExpectedIndents.expectedIndent
          : commentOptionalExpectedIndents[0]

      validateCore(comment, commentExpectedIndent, commentOptionalExpectedIndents)
    }
    validateCore(firstToken, expectedIndent)
  }

  // ------------------------------------------------------------------------------
  // Main
  // ------------------------------------------------------------------------------

  return processIgnores({
    VAttribute (node) {
      const keyToken = tokenStore.getFirstToken(node)
      const eqToken = tokenStore.getFirstToken(node, 1)

      if (eqToken != null) {
        setOffset(eqToken, 1, keyToken)

        const valueToken = tokenStore.getFirstToken(node, 2)
        if (valueToken != null) {
          setOffset(valueToken, 1, keyToken)
        }
      }
    },

    VElement (node) {
<<<<<<< HEAD
      if (!PREFORMATTED_ELEMENT_NAMES.includes(node.name)) {
        processNodeList(node.children.filter(isNotEmptyTextNode), node.startTag, node.endTag, 1)
=======
      if (node.name !== 'pre') {
        const isTopLevel = node.parent.type !== 'VElement'
        const offset = isTopLevel ? options.baseIndent : 1
        processNodeList(node.children.filter(isNotEmptyTextNode), node.startTag, node.endTag, offset)
>>>>>>> 147c765a
      } else {
        const startTagToken = tokenStore.getFirstToken(node)
        const endTagToken = node.endTag && tokenStore.getFirstToken(node.endTag)
        setOffset(endTagToken, 0, startTagToken)
        setPreformattedTokens(node)
      }
    },

    VEndTag (node) {
      const openToken = tokenStore.getFirstToken(node)
      const closeToken = tokenStore.getLastToken(node)

      if (closeToken.type.endsWith('TagClose')) {
        setOffset(closeToken, options.closeBracket, openToken)
      }
    },

    VExpressionContainer (node) {
      if (node.expression != null && node.range[0] !== node.expression.range[0]) {
        const startQuoteToken = tokenStore.getFirstToken(node)
        const endQuoteToken = tokenStore.getLastToken(node)
        const childToken = tokenStore.getTokenAfter(startQuoteToken)

        setOffset(childToken, 1, startQuoteToken)
        setOffset(endQuoteToken, 0, startQuoteToken)
      }
    },

    VForExpression (node) {
      const firstToken = tokenStore.getFirstToken(node)
      const lastOfLeft = last(node.left) || firstToken
      const inToken = tokenStore.getTokenAfter(lastOfLeft, isNotRightParen)
      const rightToken = tokenStore.getFirstToken(node.right)

      if (isLeftParen(firstToken)) {
        const rightToken = tokenStore.getTokenAfter(lastOfLeft, isRightParen)
        processNodeList(node.left, firstToken, rightToken, 1)
      }
      setOffset(inToken, 1, firstToken)
      setOffset(rightToken, 1, inToken)
    },

    VOnExpression (node) {
      processNodeList(node.body, null, null, 0)
    },

    VStartTag (node) {
      const openToken = tokenStore.getFirstToken(node)
      const closeToken = tokenStore.getLastToken(node)

      processNodeList(
        node.attributes,
        openToken,
        null,
        options.attribute,
        options.alignAttributesVertically
      )
      if (closeToken != null && closeToken.type.endsWith('TagClose')) {
        setOffset(closeToken, options.closeBracket, openToken)
      }
    },

    VText (node) {
      const tokens = tokenStore.getTokens(node, isNotWhitespace)
      const firstTokenInfo = offsets.get(tokenStore.getFirstToken(node))

      for (const token of tokens) {
        offsets.set(token, firstTokenInfo)
      }
    },

    'ArrayExpression, ArrayPattern' (node) {
      processNodeList(node.elements, tokenStore.getFirstToken(node), tokenStore.getLastToken(node), 1)
    },

    ArrowFunctionExpression (node) {
      const firstToken = tokenStore.getFirstToken(node)
      const secondToken = tokenStore.getTokenAfter(firstToken)
      const leftToken = node.async ? secondToken : firstToken
      const arrowToken = tokenStore.getTokenBefore(node.body, isArrow)

      if (node.async) {
        setOffset(secondToken, 1, firstToken)
      }
      if (isLeftParen(leftToken)) {
        const rightToken = tokenStore.getTokenAfter(last(node.params) || leftToken, isRightParen)
        processNodeList(node.params, leftToken, rightToken, 1)
      }

      setOffset(arrowToken, 1, firstToken)
      processMaybeBlock(node.body, firstToken)
    },

    'AssignmentExpression, AssignmentPattern, BinaryExpression, LogicalExpression' (node) {
      const leftToken = getChainHeadToken(node)
      const opToken = tokenStore.getTokenAfter(node.left, isNotRightParen)
      const rightToken = tokenStore.getTokenAfter(opToken)
      const prevToken = tokenStore.getTokenBefore(leftToken)
      const shouldIndent = (
        prevToken == null ||
        prevToken.loc.end.line === leftToken.loc.start.line ||
        isBeginningOfElement(leftToken, node)
      )

      setOffset([opToken, rightToken], shouldIndent ? 1 : 0, leftToken)
    },

    'AwaitExpression, RestElement, SpreadElement, UnaryExpression' (node) {
      const firstToken = tokenStore.getFirstToken(node)
      const nextToken = tokenStore.getTokenAfter(firstToken)

      setOffset(nextToken, 1, firstToken)
    },

    'BlockStatement, ClassBody' (node) {
      processNodeList(node.body, tokenStore.getFirstToken(node), tokenStore.getLastToken(node), 1)
    },

    'BreakStatement, ContinueStatement, ReturnStatement, ThrowStatement' (node) {
      if (node.argument != null || node.label != null) {
        const firstToken = tokenStore.getFirstToken(node)
        const nextToken = tokenStore.getTokenAfter(firstToken)

        setOffset(nextToken, 1, firstToken)
      }
    },

    CallExpression (node) {
      const firstToken = tokenStore.getFirstToken(node)
      const rightToken = tokenStore.getLastToken(node)
      const leftToken = tokenStore.getTokenAfter(node.callee, isLeftParen)

      setOffset(leftToken, 1, firstToken)
      processNodeList(node.arguments, leftToken, rightToken, 1)
    },

    CatchClause (node) {
      const firstToken = tokenStore.getFirstToken(node)
      const bodyToken = tokenStore.getFirstToken(node.body)

      if (node.param != null) {
        const leftToken = tokenStore.getTokenAfter(firstToken)
        const rightToken = tokenStore.getTokenAfter(node.param)

        setOffset(leftToken, 1, firstToken)
        processNodeList([node.param], leftToken, rightToken, 1)
      }
      setOffset(bodyToken, 0, firstToken)
    },

    'ClassDeclaration, ClassExpression' (node) {
      const firstToken = tokenStore.getFirstToken(node)
      const bodyToken = tokenStore.getFirstToken(node.body)

      if (node.id != null) {
        setOffset(tokenStore.getFirstToken(node.id), 1, firstToken)
      }
      if (node.superClass != null) {
        const extendsToken = tokenStore.getTokenAfter(node.id || firstToken)
        const superClassToken = tokenStore.getTokenAfter(extendsToken)
        setOffset(extendsToken, 1, firstToken)
        setOffset(superClassToken, 1, extendsToken)
      }
      setOffset(bodyToken, 0, firstToken)
    },

    ConditionalExpression (node) {
      const prevToken = tokenStore.getTokenBefore(node)
      const firstToken = tokenStore.getFirstToken(node)
      const questionToken = tokenStore.getTokenAfter(node.test, isNotRightParen)
      const consequentToken = tokenStore.getTokenAfter(questionToken)
      const colonToken = tokenStore.getTokenAfter(node.consequent, isNotRightParen)
      const alternateToken = tokenStore.getTokenAfter(colonToken)
      const isFlat =
        prevToken &&
        prevToken.loc.end.line !== node.loc.start.line &&
        node.test.loc.end.line === node.consequent.loc.start.line

      if (isFlat) {
        setOffset([questionToken, consequentToken, colonToken, alternateToken], 0, firstToken)
      } else {
        setOffset([questionToken, colonToken], 1, firstToken)
        setOffset([consequentToken, alternateToken], 1, questionToken)
      }
    },

    DoWhileStatement (node) {
      const doToken = tokenStore.getFirstToken(node)
      const whileToken = tokenStore.getTokenAfter(node.body, isNotRightParen)
      const leftToken = tokenStore.getTokenAfter(whileToken)
      const testToken = tokenStore.getTokenAfter(leftToken)
      const lastToken = tokenStore.getLastToken(node)
      const rightToken = isSemicolon(lastToken) ? tokenStore.getTokenBefore(lastToken) : lastToken

      processMaybeBlock(node.body, doToken)
      setOffset(whileToken, 0, doToken)
      setOffset(leftToken, 1, whileToken)
      setOffset(testToken, 1, leftToken)
      setOffset(rightToken, 0, leftToken)
    },

    ExportAllDeclaration (node) {
      const tokens = tokenStore.getTokens(node)
      const firstToken = tokens.shift()
      if (isSemicolon(last(tokens))) {
        tokens.pop()
      }
      setOffset(tokens, 1, firstToken)
    },

    ExportDefaultDeclaration (node) {
      const exportToken = tokenStore.getFirstToken(node)
      const defaultToken = tokenStore.getFirstToken(node, 1)
      const declarationToken = getFirstAndLastTokens(node.declaration).firstToken
      setOffset([defaultToken, declarationToken], 1, exportToken)
    },

    ExportNamedDeclaration (node) {
      const exportToken = tokenStore.getFirstToken(node)
      if (node.declaration) {
        // export var foo = 1;
        const declarationToken = tokenStore.getFirstToken(node, 1)
        setOffset(declarationToken, 1, exportToken)
      } else {
        // export {foo, bar}; or export {foo, bar} from "mod";
        const leftParenToken = tokenStore.getFirstToken(node, 1)
        const rightParenToken = tokenStore.getLastToken(node, isRightBrace)
        setOffset(leftParenToken, 0, exportToken)
        processNodeList(node.specifiers, leftParenToken, rightParenToken, 1)

        const maybeFromToken = tokenStore.getTokenAfter(rightParenToken)
        if (maybeFromToken != null && sourceCode.getText(maybeFromToken) === 'from') {
          const fromToken = maybeFromToken
          const nameToken = tokenStore.getTokenAfter(fromToken)
          setOffset([fromToken, nameToken], 1, exportToken)
        }
      }
    },

    ExportSpecifier (node) {
      const tokens = tokenStore.getTokens(node)
      const firstToken = tokens.shift()
      setOffset(tokens, 1, firstToken)
    },

    'ForInStatement, ForOfStatement' (node) {
      const forToken = tokenStore.getFirstToken(node)
      const leftParenToken = tokenStore.getTokenAfter(forToken)
      const leftToken = tokenStore.getTokenAfter(leftParenToken)
      const inToken = tokenStore.getTokenAfter(leftToken, isNotRightParen)
      const rightToken = tokenStore.getTokenAfter(inToken)
      const rightParenToken = tokenStore.getTokenBefore(node.body, isNotLeftParen)

      setOffset(leftParenToken, 1, forToken)
      setOffset(leftToken, 1, leftParenToken)
      setOffset(inToken, 1, leftToken)
      setOffset(rightToken, 1, leftToken)
      setOffset(rightParenToken, 0, leftParenToken)
      processMaybeBlock(node.body, forToken)
    },

    ForStatement (node) {
      const forToken = tokenStore.getFirstToken(node)
      const leftParenToken = tokenStore.getTokenAfter(forToken)
      const rightParenToken = tokenStore.getTokenBefore(node.body, isNotLeftParen)

      setOffset(leftParenToken, 1, forToken)
      processNodeList([node.init, node.test, node.update], leftParenToken, rightParenToken, 1)
      processMaybeBlock(node.body, forToken)
    },

    'FunctionDeclaration, FunctionExpression' (node) {
      const firstToken = tokenStore.getFirstToken(node)
      if (isLeftParen(firstToken)) {
        // Methods.
        const leftToken = firstToken
        const rightToken = tokenStore.getTokenAfter(last(node.params) || leftToken, isRightParen)
        const bodyToken = tokenStore.getFirstToken(node.body)

        processNodeList(node.params, leftToken, rightToken, 1)
        setOffset(bodyToken, 0, tokenStore.getFirstToken(node.parent))
      } else {
        // Normal functions.
        const functionToken = node.async ? tokenStore.getTokenAfter(firstToken) : firstToken
        const starToken = node.generator ? tokenStore.getTokenAfter(functionToken) : null
        const idToken = node.id && tokenStore.getFirstToken(node.id)
        const leftToken = tokenStore.getTokenAfter(idToken || starToken || functionToken)
        const rightToken = tokenStore.getTokenAfter(last(node.params) || leftToken, isRightParen)
        const bodyToken = tokenStore.getFirstToken(node.body)

        if (node.async) {
          setOffset(functionToken, 0, firstToken)
        }
        if (node.generator) {
          setOffset(starToken, 1, firstToken)
        }
        if (node.id != null) {
          setOffset(idToken, 1, firstToken)
        }
        setOffset(leftToken, 1, firstToken)
        processNodeList(node.params, leftToken, rightToken, 1)
        setOffset(bodyToken, 0, firstToken)
      }
    },

    IfStatement (node) {
      const ifToken = tokenStore.getFirstToken(node)
      const ifLeftParenToken = tokenStore.getTokenAfter(ifToken)
      const ifRightParenToken = tokenStore.getTokenBefore(node.consequent, isRightParen)

      setOffset(ifLeftParenToken, 1, ifToken)
      setOffset(ifRightParenToken, 0, ifLeftParenToken)
      processMaybeBlock(node.consequent, ifToken)

      if (node.alternate != null) {
        const elseToken = tokenStore.getTokenAfter(node.consequent, isNotRightParen)

        setOffset(elseToken, 0, ifToken)
        processMaybeBlock(node.alternate, elseToken)
      }
    },

    ImportDeclaration (node) {
      const firstSpecifier = node.specifiers[0]
      const secondSpecifier = node.specifiers[1]
      const importToken = tokenStore.getFirstToken(node)
      const hasSemi = tokenStore.getLastToken(node).value === ';'
      const tokens = [] // tokens to one indent

      if (!firstSpecifier) {
        // There are 2 patterns:
        //     import "foo"
        //     import {} from "foo"
        const secondToken = tokenStore.getFirstToken(node, 1)
        if (isLeftBrace(secondToken)) {
          setOffset(
            [secondToken, tokenStore.getTokenAfter(secondToken)],
            0,
            importToken
          )
          tokens.push(
            tokenStore.getLastToken(node, hasSemi ? 2 : 1), // from
            tokenStore.getLastToken(node, hasSemi ? 1 : 0) // "foo"
          )
        } else {
          tokens.push(tokenStore.getLastToken(node, hasSemi ? 1 : 0))
        }
      } else if (firstSpecifier.type === 'ImportDefaultSpecifier') {
        if (secondSpecifier && secondSpecifier.type === 'ImportNamespaceSpecifier') {
          // There is a pattern:
          //     import Foo, * as foo from "foo"
          tokens.push(
            tokenStore.getFirstToken(firstSpecifier), // Foo
            tokenStore.getTokenAfter(firstSpecifier), // comma
            tokenStore.getFirstToken(secondSpecifier), // *
            tokenStore.getLastToken(node, hasSemi ? 2 : 1), // from
            tokenStore.getLastToken(node, hasSemi ? 1 : 0) // "foo"
          )
        } else {
          // There are 3 patterns:
          //     import Foo from "foo"
          //     import Foo, {} from "foo"
          //     import Foo, {a} from "foo"
          const idToken = tokenStore.getFirstToken(firstSpecifier)
          const nextToken = tokenStore.getTokenAfter(firstSpecifier)
          if (isComma(nextToken)) {
            const leftBrace = tokenStore.getTokenAfter(nextToken)
            const rightBrace = tokenStore.getLastToken(node, hasSemi ? 3 : 2)
            setOffset([idToken, nextToken], 1, importToken)
            setOffset(leftBrace, 0, idToken)
            processNodeList(node.specifiers.slice(1), leftBrace, rightBrace, 1)
            tokens.push(
              tokenStore.getLastToken(node, hasSemi ? 2 : 1), // from
              tokenStore.getLastToken(node, hasSemi ? 1 : 0) // "foo"
            )
          } else {
            tokens.push(
              idToken,
              nextToken, // from
              tokenStore.getTokenAfter(nextToken) // "foo"
            )
          }
        }
      } else if (firstSpecifier.type === 'ImportNamespaceSpecifier') {
        // There is a pattern:
        //     import * as foo from "foo"
        tokens.push(
          tokenStore.getFirstToken(firstSpecifier), // *
          tokenStore.getLastToken(node, hasSemi ? 2 : 1), // from
          tokenStore.getLastToken(node, hasSemi ? 1 : 0) // "foo"
        )
      } else {
        // There is a pattern:
        //     import {a} from "foo"
        const leftBrace = tokenStore.getFirstToken(node, 1)
        const rightBrace = tokenStore.getLastToken(node, hasSemi ? 3 : 2)
        setOffset(leftBrace, 0, importToken)
        processNodeList(node.specifiers, leftBrace, rightBrace, 1)
        tokens.push(
          tokenStore.getLastToken(node, hasSemi ? 2 : 1), // from
          tokenStore.getLastToken(node, hasSemi ? 1 : 0) // "foo"
        )
      }

      setOffset(tokens, 1, importToken)
    },

    ImportSpecifier (node) {
      if (node.local.range[0] !== node.imported.range[0]) {
        const tokens = tokenStore.getTokens(node)
        const firstToken = tokens.shift()
        setOffset(tokens, 1, firstToken)
      }
    },

    ImportNamespaceSpecifier (node) {
      const tokens = tokenStore.getTokens(node)
      const firstToken = tokens.shift()
      setOffset(tokens, 1, firstToken)
    },

    LabeledStatement (node) {
      const labelToken = tokenStore.getFirstToken(node)
      const colonToken = tokenStore.getTokenAfter(labelToken)
      const bodyToken = tokenStore.getTokenAfter(colonToken)

      setOffset([colonToken, bodyToken], 1, labelToken)
    },

    'MemberExpression, MetaProperty' (node) {
      const objectToken = tokenStore.getFirstToken(node)
      if (node.computed) {
        const leftBracketToken = tokenStore.getTokenBefore(node.property, isLeftBracket)
        const propertyToken = tokenStore.getTokenAfter(leftBracketToken)
        const rightBracketToken = tokenStore.getTokenAfter(node.property, isRightBracket)

        setOffset(leftBracketToken, 1, objectToken)
        setOffset(propertyToken, 1, leftBracketToken)
        setOffset(rightBracketToken, 0, leftBracketToken)
      } else {
        const dotToken = tokenStore.getTokenBefore(node.property)
        const propertyToken = tokenStore.getTokenAfter(dotToken)

        setOffset([dotToken, propertyToken], 1, objectToken)
      }
    },

    'MethodDefinition, Property' (node) {
      const isMethod = (node.type === 'MethodDefinition' || node.method === true)
      const prefixTokens = getPrefixTokens(node)
      const hasPrefix = prefixTokens.length >= 1

      for (let i = 1; i < prefixTokens.length; ++i) {
        setOffset(prefixTokens[i], 0, prefixTokens[i - 1])
      }

      let lastKeyToken = null
      if (node.computed) {
        const keyLeftToken = tokenStore.getFirstToken(node, isLeftBracket)
        const keyToken = tokenStore.getTokenAfter(keyLeftToken)
        const keyRightToken = lastKeyToken = tokenStore.getTokenAfter(node.key, isRightBracket)

        if (hasPrefix) {
          setOffset(keyLeftToken, 0, last(prefixTokens))
        }
        setOffset(keyToken, 1, keyLeftToken)
        setOffset(keyRightToken, 0, keyLeftToken)
      } else {
        const idToken = lastKeyToken = tokenStore.getFirstToken(node.key)

        if (hasPrefix) {
          setOffset(idToken, 0, last(prefixTokens))
        }
      }

      if (isMethod) {
        const leftParenToken = tokenStore.getTokenAfter(lastKeyToken)

        setOffset(leftParenToken, 1, lastKeyToken)
      } else if (!node.shorthand) {
        const colonToken = tokenStore.getTokenAfter(lastKeyToken)
        const valueToken = tokenStore.getTokenAfter(colonToken)

        setOffset([colonToken, valueToken], 1, lastKeyToken)
      }
    },

    NewExpression (node) {
      const newToken = tokenStore.getFirstToken(node)
      const calleeToken = tokenStore.getTokenAfter(newToken)
      const rightToken = tokenStore.getLastToken(node)
      const leftToken = isRightParen(rightToken)
        ? tokenStore.getFirstTokenBetween(node.callee, rightToken, isLeftParen)
        : null

      setOffset(calleeToken, 1, newToken)
      if (leftToken != null) {
        setOffset(leftToken, 1, calleeToken)
        processNodeList(node.arguments, leftToken, rightToken, 1)
      }
    },

    'ObjectExpression, ObjectPattern' (node) {
      processNodeList(node.properties, tokenStore.getFirstToken(node), tokenStore.getLastToken(node), 1)
    },

    SequenceExpression (node) {
      processNodeList(node.expressions, null, null, 0)
    },

    SwitchCase (node) {
      const caseToken = tokenStore.getFirstToken(node)

      if (node.test != null) {
        const testToken = tokenStore.getTokenAfter(caseToken)
        const colonToken = tokenStore.getTokenAfter(node.test, isNotRightParen)

        setOffset([testToken, colonToken], 1, caseToken)
      } else {
        const colonToken = tokenStore.getTokenAfter(caseToken)

        setOffset(colonToken, 1, caseToken)
      }

      if (node.consequent.length === 1 && node.consequent[0].type === 'BlockStatement') {
        setOffset(tokenStore.getFirstToken(node.consequent[0]), 0, caseToken)
      } else if (node.consequent.length >= 1) {
        setOffset(tokenStore.getFirstToken(node.consequent[0]), 1, caseToken)
        processNodeList(node.consequent, null, null, 0)
      }
    },

    SwitchStatement (node) {
      const switchToken = tokenStore.getFirstToken(node)
      const leftParenToken = tokenStore.getTokenAfter(switchToken)
      const discriminantToken = tokenStore.getTokenAfter(leftParenToken)
      const leftBraceToken = tokenStore.getTokenAfter(node.discriminant, isLeftBrace)
      const rightParenToken = tokenStore.getTokenBefore(leftBraceToken)
      const rightBraceToken = tokenStore.getLastToken(node)

      setOffset(leftParenToken, 1, switchToken)
      setOffset(discriminantToken, 1, leftParenToken)
      setOffset(rightParenToken, 0, leftParenToken)
      setOffset(leftBraceToken, 0, switchToken)
      processNodeList(node.cases, leftBraceToken, rightBraceToken, options.switchCase)
    },

    TaggedTemplateExpression (node) {
      const tagTokens = getFirstAndLastTokens(node.tag, node.range[0])
      const quasiToken = tokenStore.getTokenAfter(tagTokens.lastToken)

      setOffset(quasiToken, 1, tagTokens.firstToken)
    },

    TemplateLiteral (node) {
      const firstToken = tokenStore.getFirstToken(node)
      const quasiTokens = node.quasis.slice(1).map(n => tokenStore.getFirstToken(n))
      const expressionToken = node.quasis.slice(0, -1).map(n => tokenStore.getTokenAfter(n))

      setOffset(quasiTokens, 0, firstToken)
      setOffset(expressionToken, 1, firstToken)
    },

    TryStatement (node) {
      const tryToken = tokenStore.getFirstToken(node)
      const tryBlockToken = tokenStore.getFirstToken(node.block)

      setOffset(tryBlockToken, 0, tryToken)

      if (node.handler != null) {
        const catchToken = tokenStore.getFirstToken(node.handler)

        setOffset(catchToken, 0, tryToken)
      }

      if (node.finalizer != null) {
        const finallyToken = tokenStore.getTokenBefore(node.finalizer)
        const finallyBlockToken = tokenStore.getFirstToken(node.finalizer)

        setOffset([finallyToken, finallyBlockToken], 0, tryToken)
      }
    },

    UpdateExpression (node) {
      const firstToken = tokenStore.getFirstToken(node)
      const nextToken = tokenStore.getTokenAfter(firstToken)

      setOffset(nextToken, 1, firstToken)
    },

    VariableDeclaration (node) {
      processNodeList(node.declarations, tokenStore.getFirstToken(node), null, 1)
    },

    VariableDeclarator (node) {
      if (node.init != null) {
        const idToken = tokenStore.getFirstToken(node)
        const eqToken = tokenStore.getTokenAfter(node.id)
        const initToken = tokenStore.getTokenAfter(eqToken)

        setOffset([eqToken, initToken], 1, idToken)
      }
    },

    'WhileStatement, WithStatement' (node) {
      const firstToken = tokenStore.getFirstToken(node)
      const leftParenToken = tokenStore.getTokenAfter(firstToken)
      const rightParenToken = tokenStore.getTokenBefore(node.body, isRightParen)

      setOffset(leftParenToken, 1, firstToken)
      setOffset(rightParenToken, 0, leftParenToken)
      processMaybeBlock(node.body, firstToken)
    },

    YieldExpression (node) {
      if (node.argument != null) {
        const yieldToken = tokenStore.getFirstToken(node)

        setOffset(tokenStore.getTokenAfter(yieldToken), 1, yieldToken)
        if (node.delegate) {
          setOffset(tokenStore.getTokenAfter(yieldToken, 1), 1, yieldToken)
        }
      }
    },

    // Process semicolons.
    ':statement' (node) {
      const firstToken = tokenStore.getFirstToken(node)
      const lastToken = tokenStore.getLastToken(node)
      if (isSemicolon(lastToken) && firstToken !== lastToken) {
        setOffset(lastToken, 0, firstToken)
      }

      // Set to the semicolon of the previous token for semicolon-free style.
      // E.g.,
      //   foo
      //   ;[1,2,3].forEach(f)
      const info = offsets.get(firstToken)
      const prevToken = tokenStore.getTokenBefore(firstToken)
      if (info != null && isSemicolon(prevToken) && prevToken.loc.end.line === firstToken.loc.start.line) {
        offsets.set(prevToken, info)
      }
    },

    // Process parentheses.
    // `:expression` does not match with MetaProperty and TemplateLiteral as a bug: https://github.com/estools/esquery/pull/59
    ':expression, MetaProperty, TemplateLiteral' (node) {
      let leftToken = tokenStore.getTokenBefore(node)
      let rightToken = tokenStore.getTokenAfter(node)
      let firstToken = tokenStore.getFirstToken(node)

      while (isLeftParen(leftToken) && isRightParen(rightToken)) {
        setOffset(firstToken, 1, leftToken)
        setOffset(rightToken, 0, leftToken)

        firstToken = leftToken
        leftToken = tokenStore.getTokenBefore(leftToken)
        rightToken = tokenStore.getTokenAfter(rightToken)
      }
    },

    // Ignore tokens of unknown nodes.
    '*:exit' (node) {
      if (!KNOWN_NODES.has(node.type)) {
        ignore(node)
      }
    },

    // Top-level process.
    Program (node) {
      const firstToken = node.tokens[0]
      const isScriptTag = (
        firstToken != null &&
        firstToken.type === 'Punctuator' &&
        firstToken.value === '<script>'
      )
      const baseIndent =
        isScriptTag ? (options.indentSize * options.baseIndent) : 0

      for (const statement of node.body) {
        processTopLevelNode(statement, baseIndent)
      }
    },
    "VElement[parent.type!='VElement']" (node) {
      processTopLevelNode(node, 0)
    },

    // Do validation.
    ":matches(Program, VElement[parent.type!='VElement']):exit" (node) {
      let comments = []
      let tokensOnSameLine = []
      let isBesideMultilineToken = false
      let lastValidatedToken = null

      // Validate indentation of tokens.
      for (const token of tokenStore.getTokens(node, ITERATION_OPTS)) {
        if (tokensOnSameLine.length === 0 || tokensOnSameLine[0].loc.start.line === token.loc.start.line) {
          // This is on the same line (or the first token).
          tokensOnSameLine.push(token)
        } else if (tokensOnSameLine.every(isComment)) {
          // New line is detected, but the all tokens of the previous line are comment.
          // Comment lines are adjusted to the next code line.
          comments.push(tokensOnSameLine[0])
          isBesideMultilineToken = last(tokensOnSameLine).loc.end.line === token.loc.start.line
          tokensOnSameLine = [token]
        } else {
          // New line is detected, so validate the tokens.
          if (!isBesideMultilineToken) {
            validate(tokensOnSameLine, comments, lastValidatedToken)
            lastValidatedToken = tokensOnSameLine[0]
          }
          isBesideMultilineToken = last(tokensOnSameLine).loc.end.line === token.loc.start.line
          tokensOnSameLine = [token]
          comments = []
        }
      }
      if (tokensOnSameLine.length >= 1 && tokensOnSameLine.some(isNotComment)) {
        validate(tokensOnSameLine, comments, lastValidatedToken)
      }
    }
  })
}<|MERGE_RESOLUTION|>--- conflicted
+++ resolved
@@ -883,15 +883,10 @@
     },
 
     VElement (node) {
-<<<<<<< HEAD
       if (!PREFORMATTED_ELEMENT_NAMES.includes(node.name)) {
-        processNodeList(node.children.filter(isNotEmptyTextNode), node.startTag, node.endTag, 1)
-=======
-      if (node.name !== 'pre') {
         const isTopLevel = node.parent.type !== 'VElement'
         const offset = isTopLevel ? options.baseIndent : 1
         processNodeList(node.children.filter(isNotEmptyTextNode), node.startTag, node.endTag, offset)
->>>>>>> 147c765a
       } else {
         const startTagToken = tokenStore.getFirstToken(node)
         const endTagToken = node.endTag && tokenStore.getFirstToken(node.endTag)
