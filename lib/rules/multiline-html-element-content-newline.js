/**
 * @author Yosuke Ota
 * See LICENSE file in root directory for full license.
 */
'use strict'

// ------------------------------------------------------------------------------
// Requirements
// ------------------------------------------------------------------------------

const utils = require('../utils')
const casing = require('../utils/casing')
const INLINE_ELEMENTS = require('../utils/inline-non-void-elements.json')

// ------------------------------------------------------------------------------
// Helpers
// ------------------------------------------------------------------------------

function isMultilineElement (element) {
  return element.loc.start.line < element.endTag.loc.start.line
}

function parseOptions (options) {
  return Object.assign({
<<<<<<< HEAD
    ignores: ['pre', 'textarea'].concat(INLINE_ELEMENTS),
    ignoreWhenEmpty: true
=======
    ignores: ['pre', 'textarea'],
    ignoreWhenEmpty: true,
    allowEmptyLines: false
>>>>>>> 94e4f0ba
  }, options)
}

function getPhrase (lineBreaks) {
  switch (lineBreaks) {
    case 0: return 'no'
    default: return `${lineBreaks}`
  }
}
/**
 * Check whether the given element is empty or not.
 * This ignores whitespaces, doesn't ignore comments.
 * @param {VElement} node The element node to check.
 * @param {SourceCode} sourceCode The source code object of the current context.
 * @returns {boolean} `true` if the element is empty.
 */
function isEmpty (node, sourceCode) {
  const start = node.startTag.range[1]
  const end = node.endTag.range[0]
  return sourceCode.text.slice(start, end).trim() === ''
}

// ------------------------------------------------------------------------------
// Rule Definition
// ------------------------------------------------------------------------------

module.exports = {
  meta: {
    type: 'layout',
    docs: {
      description: 'require a line break before and after the contents of a multiline element',
      category: 'strongly-recommended',
      url: 'https://eslint.vuejs.org/rules/multiline-html-element-content-newline.html'
    },
    fixable: 'whitespace',
    schema: [{
      type: 'object',
      properties: {
        ignoreWhenEmpty: {
          type: 'boolean'
        },
        ignores: {
          type: 'array',
          items: { type: 'string' },
          uniqueItems: true,
          additionalItems: false
        },
        allowEmptyLines: {
          type: 'boolean'
        }
      },
      additionalProperties: false
    }],
    messages: {
      unexpectedAfterClosingBracket: 'Expected 1 line break after opening tag (`<{{name}}>`), but {{actual}} line breaks found.',
      unexpectedBeforeOpeningBracket: 'Expected 1 line break before closing tag (`</{{name}}>`), but {{actual}} line breaks found.'
    }
  },

  create (context) {
    const options = parseOptions(context.options[0])
    const ignores = options.ignores
    const ignoreWhenEmpty = options.ignoreWhenEmpty
    const allowEmptyLines = options.allowEmptyLines
    const template = context.parserServices.getTemplateBodyTokenStore && context.parserServices.getTemplateBodyTokenStore()
    const sourceCode = context.getSourceCode()

    let inIgnoreElement

    function isIgnoredElement (node) {
      return ignores.includes(node.name) ||
        ignores.includes(casing.pascalCase(node.rawName)) ||
        ignores.includes(casing.kebabCase(node.rawName))
    }

    function isInvalidLineBreaks (lineBreaks) {
      if (allowEmptyLines) {
        return lineBreaks === 0
      } else {
        return lineBreaks !== 1
      }
    }

    return utils.defineTemplateBodyVisitor(context, {
      'VElement' (node) {
        if (inIgnoreElement) {
          return
        }
        if (isIgnoredElement(node)) {
          // ignore element name
          inIgnoreElement = node
          return
        }
        if (node.startTag.selfClosing || !node.endTag) {
          // self closing
          return
        }

        if (!isMultilineElement(node)) {
          return
        }

        const getTokenOption = { includeComments: true, filter: (token) => token.type !== 'HTMLWhitespace' }
        if (
          ignoreWhenEmpty &&
          node.children.length === 0 &&
          template.getFirstTokensBetween(node.startTag, node.endTag, getTokenOption).length === 0
        ) {
          return
        }

        const contentFirst = template.getTokenAfter(node.startTag, getTokenOption)
        const contentLast = template.getTokenBefore(node.endTag, getTokenOption)

        const beforeLineBreaks = contentFirst.loc.start.line - node.startTag.loc.end.line
        const afterLineBreaks = node.endTag.loc.start.line - contentLast.loc.end.line
        if (isInvalidLineBreaks(beforeLineBreaks)) {
          context.report({
            node: template.getLastToken(node.startTag),
            loc: {
              start: node.startTag.loc.end,
              end: contentFirst.loc.start
            },
            messageId: 'unexpectedAfterClosingBracket',
            data: {
              name: node.rawName,
              actual: getPhrase(beforeLineBreaks)
            },
            fix (fixer) {
              const range = [node.startTag.range[1], contentFirst.range[0]]
              return fixer.replaceTextRange(range, '\n')
            }
          })
        }

        if (isEmpty(node, sourceCode)) {
          return
        }

        if (isInvalidLineBreaks(afterLineBreaks)) {
          context.report({
            node: template.getFirstToken(node.endTag),
            loc: {
              start: contentLast.loc.end,
              end: node.endTag.loc.start
            },
            messageId: 'unexpectedBeforeOpeningBracket',
            data: {
              name: node.name,
              actual: getPhrase(afterLineBreaks)
            },
            fix (fixer) {
              const range = [contentLast.range[1], node.endTag.range[0]]
              return fixer.replaceTextRange(range, '\n')
            }
          })
        }
      },
      'VElement:exit' (node) {
        if (inIgnoreElement === node) {
          inIgnoreElement = null
        }
      }
    })
  }
}<|MERGE_RESOLUTION|>--- conflicted
+++ resolved
@@ -22,14 +22,9 @@
 
 function parseOptions (options) {
   return Object.assign({
-<<<<<<< HEAD
     ignores: ['pre', 'textarea'].concat(INLINE_ELEMENTS),
-    ignoreWhenEmpty: true
-=======
-    ignores: ['pre', 'textarea'],
     ignoreWhenEmpty: true,
     allowEmptyLines: false
->>>>>>> 94e4f0ba
   }, options)
 }
 
