--- conflicted
+++ resolved
@@ -77,11 +77,7 @@
       description: "enforce component's data property to be a function",
       category: 'essential'
     },
-<<<<<<< HEAD
-    fixable: null, // or "code" or "whitespace"
-=======
     fixable: 'code',
->>>>>>> 1ac12f56
     schema: []
   },
 
