--- conflicted
+++ resolved
@@ -97,18 +97,13 @@
               node: scriptRef,
               messageId: 'preferUseTemplateRef',
               data: {
-<<<<<<< HEAD
-                // @ts-expect-error `scriptRef.callee` is `Identifier`
-                name: scriptRef.callee.name
+                name: /** @type {Identifier} */ (scriptRef.callee).name
               },
               fix(fixer) {
                 return fixer.replaceText(
                   scriptRef,
                   `useTemplateRef('${templateRef}')`
                 )
-=======
-                name: /** @type {Identifier} */ (scriptRef.callee).name
->>>>>>> 701bb093
               }
             })
           }
