--- conflicted
+++ resolved
@@ -74,16 +74,10 @@
 
 ```json
 {
-<<<<<<< HEAD
     "vue/multiline-html-element-content-newline": ["error", {
         "ignoreWhenEmpty": true,
         "ignores": ["pre", "textarea"]
     }]
-=======
-  "vue/multiline-html-element-content-newline": ["error", {
-    "ignores": ["pre", "textarea"]
-  }]
->>>>>>> ab3ed7a7
 }
 ```
 
