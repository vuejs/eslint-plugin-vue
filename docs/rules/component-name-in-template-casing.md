---
pageClass: rule-details
sidebarDepth: 0
title: vue/component-name-in-template-casing
description: enforce specific casing for the component naming style in template
---
# vue/component-name-in-template-casing
> enforce specific casing for the component naming style in template

- :gear: This rule is included in `"plugin:vue/strongly-recommended"` and `"plugin:vue/recommended"`.
- :wrench: The `--fix` option on the [command line](https://eslint.org/docs/user-guide/command-line-interface#fixing-problems) can automatically fix some of the problems reported by this rule.

Define a style for the component name in template casing for consistency purposes.

## :book: Rule Details

This rule aims to warn the tag names other than the configured casing in Vue.js template.

## :wrench: Options

```json
{
  "vue/component-name-in-template-casing": ["error", "PascalCase" | "kebab-case", {
    "registeredComponentsOnly": true,
    "globalRegisteredComponents": [],
    "globalRegisteredComponentPatterns": [],
    "ignores": []
  }]
}
```

- `"PascalCase"` (default) ... enforce tag names to pascal case. E.g. `<CoolComponent>`. This is consistent with the JSX practice.
- `"kebab-case"` ... enforce tag names to kebab case: E.g. `<cool-component>`. This is consistent with the HTML practice which is case-insensitive originally.
- `registeredComponentsOnly` ... If `true`, only registered components are checked. If `false`, check all.
    default `true`
- `globalRegisteredComponents` (`string[]`) ... (Only available when `registeredComponentsOnly` is `true`) The name of globally registered components.
- `globalRegisteredComponentPatterns` (`string[]`) ... (Only available when `registeredComponentsOnly` is `true`) The pattern of the names of globally registered components.
- `ignores` (`string[]`) ... The element names to ignore. Sets the element name to allow. For example, a custom element or a non-Vue component.

### `"PascalCase", { registeredComponentsOnly: true }` (default)

<eslint-code-block fix :rules="{'vue/component-name-in-template-casing': ['error']}">

<<<<<<< HEAD
```html
=======
```vue
>>>>>>> fd80ba4a
<template>
  <!-- ✓ GOOD -->
  <CoolComponent />
  
  <!-- ✗ BAD -->
  <cool-component />
  <coolComponent />
  <Cool-component />

  <!-- ignore -->
  <UnregisteredComponent />
  <unregistered-component />
</template>
<script>
export default {
  components: {
    CoolComponent
  }
}
</script>
```

</eslint-code-block>

### `"kebab-case"`

<eslint-code-block fix :rules="{'vue/component-name-in-template-casing': ['error', 'kebab-case']}">

<<<<<<< HEAD
```
<template>
  <!-- ✓ GOOD -->
  <cool-component />

  <!-- ✗ BAD -->
  <CoolComponent />
  <coolComponent />
  <Cool-component />

  <!-- ignore -->
  <unregistered-component />
  <UnregisteredComponent />
</template>
<script>
export default {
  components: {
    CoolComponent
  }
}
</script>
```

</eslint-code-block>

### `"PascalCase", { globalRegisteredComponents: ["GlobalComponent"] }`

<eslint-code-block fix :rules="{'vue/component-name-in-template-casing': ['error', 'PascalCase', { globalRegisteredComponents: ['GlobalComponent'] }]}">

```html
<template>
  <!-- ✓ GOOD -->
  <CoolComponent />
  <GlobalComponent />
  
  <!-- ✗ BAD -->
  <cool-component />
  <global-component />
</template>
<script>
export default {
  components: {
    CoolComponent
  }
}
</script>
```

</eslint-code-block>

### `"PascalCase", { globalRegisteredComponentPatterns: ["^Global"] }`

<eslint-code-block fix :rules="{'vue/component-name-in-template-casing': ['error', 'PascalCase', { globalRegisteredComponentPatterns: ['^Global'] }]}">

```html
=======
```vue
>>>>>>> fd80ba4a
<template>
  <!-- ✓ GOOD -->
  <CoolComponent />
  <GlobalButton />
  <GlobalCard />
  <GlobalGrid />
  
  <!-- ✗ BAD -->
  <cool-component />
  <global-button />
  <global-card />
  <global-grid />
</template>
<script>
export default {
  components: {
    CoolComponent
  }
}
</script>
```

</eslint-code-block>

### `"PascalCase", { registeredComponentsOnly: false }`

<eslint-code-block fix :rules="{'vue/component-name-in-template-casing': ['error', 'PascalCase', { registeredComponentsOnly: false }]}">

```html
<template>
  <!-- ✓ GOOD -->
  <CoolComponent />
  <UnregisteredComponent />
  
  <!-- ✗ BAD -->
  <cool-component />
  <unregistered-component />
</template>
<script>
export default {
  components: {
    CoolComponent
  }
}
</script>
```

</eslint-code-block>

### `"PascalCase", { ignores: ["custom-element"], registeredComponentsOnly: false }`

<eslint-code-block fix :rules="{'vue/component-name-in-template-casing': ['error', 'PascalCase', {ignores: ['custom-element'], registeredComponentsOnly: false}]}">

<<<<<<< HEAD
```
=======
<eslint-code-block fix :rules="{'vue/component-name-in-template-casing': ['error', 'PascalCase', {ignores: ['custom-element']}]}">

```vue
>>>>>>> fd80ba4a
<template>
  <!-- ✓ GOOD -->
  <CoolComponent/>
  <custom-element></custom-element>
  
  <!-- ✗ BAD -->
  <magic-element></magic-element>
</template>
```

</eslint-code-block>

## :books: Further reading

- [Style guide - Component name casing in templates](https://vuejs.org/v2/style-guide/#Component-name-casing-in-templates-strongly-recommended)

## :mag: Implementation

- [Rule source](https://github.com/vuejs/eslint-plugin-vue/blob/master/lib/rules/component-name-in-template-casing.js)
- [Test source](https://github.com/vuejs/eslint-plugin-vue/blob/master/tests/lib/rules/component-name-in-template-casing.js)<|MERGE_RESOLUTION|>--- conflicted
+++ resolved
@@ -22,8 +22,6 @@
 {
   "vue/component-name-in-template-casing": ["error", "PascalCase" | "kebab-case", {
     "registeredComponentsOnly": true,
-    "globalRegisteredComponents": [],
-    "globalRegisteredComponentPatterns": [],
     "ignores": []
   }]
 }
@@ -31,21 +29,15 @@
 
 - `"PascalCase"` (default) ... enforce tag names to pascal case. E.g. `<CoolComponent>`. This is consistent with the JSX practice.
 - `"kebab-case"` ... enforce tag names to kebab case: E.g. `<cool-component>`. This is consistent with the HTML practice which is case-insensitive originally.
-- `registeredComponentsOnly` ... If `true`, only registered components are checked. If `false`, check all.
+- `registeredComponentsOnly` ... If `true`, only registered components (in PascalCase) are checked. If `false`, check all.
     default `true`
-- `globalRegisteredComponents` (`string[]`) ... (Only available when `registeredComponentsOnly` is `true`) The name of globally registered components.
-- `globalRegisteredComponentPatterns` (`string[]`) ... (Only available when `registeredComponentsOnly` is `true`) The pattern of the names of globally registered components.
-- `ignores` (`string[]`) ... The element names to ignore. Sets the element name to allow. For example, a custom element or a non-Vue component.
+- `ignores` (`string[]`) ... The element names to ignore. Sets the element name to allow. For example, custom elements or Vue components with special name. You can set the regexp by writing it like `"/^name/"`.
 
 ### `"PascalCase", { registeredComponentsOnly: true }` (default)
 
 <eslint-code-block fix :rules="{'vue/component-name-in-template-casing': ['error']}">
 
-<<<<<<< HEAD
-```html
-=======
 ```vue
->>>>>>> fd80ba4a
 <template>
   <!-- ✓ GOOD -->
   <CoolComponent />
@@ -58,11 +50,16 @@
   <!-- ignore -->
   <UnregisteredComponent />
   <unregistered-component />
+
+  <registered-in-kebab-case />
+  <registeredInCamelCase />
 </template>
 <script>
 export default {
   components: {
-    CoolComponent
+    CoolComponent,
+    'registered-in-kebab-case': VueComponent1,
+    'registeredInCamelCase': VueComponent2
   }
 }
 </script>
@@ -74,8 +71,7 @@
 
 <eslint-code-block fix :rules="{'vue/component-name-in-template-casing': ['error', 'kebab-case']}">
 
-<<<<<<< HEAD
-```
+```vue
 <template>
   <!-- ✓ GOOD -->
   <cool-component />
@@ -100,68 +96,11 @@
 
 </eslint-code-block>
 
-### `"PascalCase", { globalRegisteredComponents: ["GlobalComponent"] }`
-
-<eslint-code-block fix :rules="{'vue/component-name-in-template-casing': ['error', 'PascalCase', { globalRegisteredComponents: ['GlobalComponent'] }]}">
-
-```html
-<template>
-  <!-- ✓ GOOD -->
-  <CoolComponent />
-  <GlobalComponent />
-  
-  <!-- ✗ BAD -->
-  <cool-component />
-  <global-component />
-</template>
-<script>
-export default {
-  components: {
-    CoolComponent
-  }
-}
-</script>
-```
-
-</eslint-code-block>
-
-### `"PascalCase", { globalRegisteredComponentPatterns: ["^Global"] }`
-
-<eslint-code-block fix :rules="{'vue/component-name-in-template-casing': ['error', 'PascalCase', { globalRegisteredComponentPatterns: ['^Global'] }]}">
-
-```html
-=======
-```vue
->>>>>>> fd80ba4a
-<template>
-  <!-- ✓ GOOD -->
-  <CoolComponent />
-  <GlobalButton />
-  <GlobalCard />
-  <GlobalGrid />
-  
-  <!-- ✗ BAD -->
-  <cool-component />
-  <global-button />
-  <global-card />
-  <global-grid />
-</template>
-<script>
-export default {
-  components: {
-    CoolComponent
-  }
-}
-</script>
-```
-
-</eslint-code-block>
-
 ### `"PascalCase", { registeredComponentsOnly: false }`
 
 <eslint-code-block fix :rules="{'vue/component-name-in-template-casing': ['error', 'PascalCase', { registeredComponentsOnly: false }]}">
 
-```html
+```vue
 <template>
   <!-- ✓ GOOD -->
   <CoolComponent />
@@ -182,21 +121,17 @@
 
 </eslint-code-block>
 
-### `"PascalCase", { ignores: ["custom-element"], registeredComponentsOnly: false }`
+### `"PascalCase", { ignores: ["/^custom-/"], registeredComponentsOnly: false }`
 
-<eslint-code-block fix :rules="{'vue/component-name-in-template-casing': ['error', 'PascalCase', {ignores: ['custom-element'], registeredComponentsOnly: false}]}">
-
-<<<<<<< HEAD
-```
-=======
-<eslint-code-block fix :rules="{'vue/component-name-in-template-casing': ['error', 'PascalCase', {ignores: ['custom-element']}]}">
+<eslint-code-block fix :rules="{'vue/component-name-in-template-casing': ['error', 'PascalCase', {ignores: ['/^custom-/'], registeredComponentsOnly: false}]}">
 
 ```vue
->>>>>>> fd80ba4a
 <template>
   <!-- ✓ GOOD -->
   <CoolComponent/>
   <custom-element></custom-element>
+  <custom-button></custom-button>
+  <custom-input />
   
   <!-- ✗ BAD -->
   <magic-element></magic-element>
