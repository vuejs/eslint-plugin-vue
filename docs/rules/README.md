---
sidebarDepth: 0
---

<!-- This file is automatically generated in tools/update-docs-rules-index.js, do not change! -->

# Available rules

::: tip Legend
  :wrench: Indicates that the rule is fixable, and using `--fix` option on the [command line](https://eslint.org/docs/user-guide/command-line-interface#fixing-problems) can automatically fix some of the reported problems.
:::


## Base Rules (Enabling Correct ESLint Parsing)

Enforce all the rules in this category, as well as all higher priority rules, with:

```json
{
  "extends": "plugin:vue/base"
}
```

| Rule ID | Description |    |
|:--------|:------------|:---|
| [vue/comment-directive](./comment-directive.md) | support comment-directives in `<template>` |  |
| [vue/jsx-uses-vars](./jsx-uses-vars.md) | prevent variables used in JSX to be marked as unused |  |

## Priority A: Essential (Error Prevention)

Enforce all the rules in this category, as well as all higher priority rules, with:

```json
{
  "extends": "plugin:vue/essential"
}
```

| Rule ID | Description |    |
|:--------|:------------|:---|
| [vue/no-async-in-computed-properties](./no-async-in-computed-properties.md) | disallow asynchronous actions in computed properties |  |
| [vue/no-dupe-keys](./no-dupe-keys.md) | disallow duplication of field names |  |
| [vue/no-duplicate-attributes](./no-duplicate-attributes.md) | disallow duplication of attributes |  |
| [vue/no-parsing-error](./no-parsing-error.md) | disallow parsing errors in `<template>` |  |
| [vue/no-reserved-keys](./no-reserved-keys.md) | disallow overwriting reserved keys |  |
| [vue/no-shared-component-data](./no-shared-component-data.md) | enforce component's data property to be a function | :wrench: |
| [vue/no-side-effects-in-computed-properties](./no-side-effects-in-computed-properties.md) | disallow side effects in computed properties |  |
| [vue/no-template-key](./no-template-key.md) | disallow `key` attribute on `<template>` |  |
| [vue/no-textarea-mustache](./no-textarea-mustache.md) | disallow mustaches in `<textarea>` |  |
| [vue/no-unused-components](./no-unused-components.md) | disallow registering components that are not used inside templates |  |
| [vue/no-unused-vars](./no-unused-vars.md) | disallow unused variable definitions of v-for directives or scope attributes |  |
| [vue/no-use-v-if-with-v-for](./no-use-v-if-with-v-for.md) | disallow use v-if on the same element as v-for |  |
| [vue/require-component-is](./require-component-is.md) | require `v-bind:is` of `<component>` elements |  |
| [vue/require-prop-type-constructor](./require-prop-type-constructor.md) | require prop type to be a constructor | :wrench: |
| [vue/require-render-return](./require-render-return.md) | enforce render function to always return value |  |
| [vue/require-v-for-key](./require-v-for-key.md) | require `v-bind:key` with `v-for` directives |  |
| [vue/require-valid-default-prop](./require-valid-default-prop.md) | enforce props default values to be valid |  |
| [vue/return-in-computed-property](./return-in-computed-property.md) | enforce that a return statement is present in computed property |  |
| [vue/use-v-on-exact](./use-v-on-exact.md) | enforce usage of `exact` modifier on `v-on` |  |
| [vue/valid-template-root](./valid-template-root.md) | enforce valid template root |  |
| [vue/valid-v-bind](./valid-v-bind.md) | enforce valid `v-bind` directives |  |
| [vue/valid-v-cloak](./valid-v-cloak.md) | enforce valid `v-cloak` directives |  |
| [vue/valid-v-else-if](./valid-v-else-if.md) | enforce valid `v-else-if` directives |  |
| [vue/valid-v-else](./valid-v-else.md) | enforce valid `v-else` directives |  |
| [vue/valid-v-for](./valid-v-for.md) | enforce valid `v-for` directives |  |
| [vue/valid-v-html](./valid-v-html.md) | enforce valid `v-html` directives |  |
| [vue/valid-v-if](./valid-v-if.md) | enforce valid `v-if` directives |  |
| [vue/valid-v-model](./valid-v-model.md) | enforce valid `v-model` directives |  |
| [vue/valid-v-on](./valid-v-on.md) | enforce valid `v-on` directives |  |
| [vue/valid-v-once](./valid-v-once.md) | enforce valid `v-once` directives |  |
| [vue/valid-v-pre](./valid-v-pre.md) | enforce valid `v-pre` directives |  |
| [vue/valid-v-show](./valid-v-show.md) | enforce valid `v-show` directives |  |
| [vue/valid-v-text](./valid-v-text.md) | enforce valid `v-text` directives |  |

## Priority B: Strongly Recommended (Improving Readability)

Enforce all the rules in this category, as well as all higher priority rules, with:

```json
{
  "extends": "plugin:vue/strongly-recommended"
}
```

| Rule ID | Description |    |
|:--------|:------------|:---|
| [vue/attribute-hyphenation](./attribute-hyphenation.md) | enforce attribute naming style on custom components in template | :wrench: |
| [vue/html-closing-bracket-newline](./html-closing-bracket-newline.md) | require or disallow a line break before tag's closing brackets | :wrench: |
| [vue/html-closing-bracket-spacing](./html-closing-bracket-spacing.md) | require or disallow a space before tag's closing brackets | :wrench: |
| [vue/html-end-tags](./html-end-tags.md) | enforce end tag style | :wrench: |
| [vue/html-indent](./html-indent.md) | enforce consistent indentation in `<template>` | :wrench: |
| [vue/html-quotes](./html-quotes.md) | enforce quotes style of HTML attributes | :wrench: |
| [vue/html-self-closing](./html-self-closing.md) | enforce self-closing style | :wrench: |
| [vue/max-attributes-per-line](./max-attributes-per-line.md) | enforce the maximum number of attributes per line | :wrench: |
| [vue/multiline-html-element-content-newline](./multiline-html-element-content-newline.md) | require a line break before and after the contents of a multiline element | :wrench: |
| [vue/mustache-interpolation-spacing](./mustache-interpolation-spacing.md) | enforce unified spacing in mustache interpolations | :wrench: |
| [vue/name-property-casing](./name-property-casing.md) | enforce specific casing for the name property in Vue components | :wrench: |
| [vue/no-multi-spaces](./no-multi-spaces.md) | disallow multiple spaces | :wrench: |
| [vue/no-spaces-around-equal-signs-in-attribute](./no-spaces-around-equal-signs-in-attribute.md) | disallow spaces around equal signs in attribute | :wrench: |
| [vue/no-template-shadow](./no-template-shadow.md) | disallow variable declarations from shadowing variables declared in the outer scope |  |
| [vue/prop-name-casing](./prop-name-casing.md) | enforce specific casing for the Prop name in Vue components | :wrench: |
| [vue/require-default-prop](./require-default-prop.md) | require default value for props |  |
| [vue/require-prop-types](./require-prop-types.md) | require type definitions in props |  |
| [vue/singleline-html-element-content-newline](./singleline-html-element-content-newline.md) | require a line break before and after the contents of a singleline element | :wrench: |
| [vue/v-bind-style](./v-bind-style.md) | enforce `v-bind` directive style | :wrench: |
| [vue/v-on-style](./v-on-style.md) | enforce `v-on` directive style | :wrench: |

## Priority C: Recommended (Minimizing Arbitrary Choices and Cognitive Overhead)

Enforce all the rules in this category, as well as all higher priority rules, with:

```json
{
  "extends": "plugin:vue/recommended"
}
```

| Rule ID | Description |    |
|:--------|:------------|:---|
| [vue/attributes-order](./attributes-order.md) | enforce order of attributes | :wrench: |
| [vue/no-v-html](./no-v-html.md) | disallow use of v-html to prevent XSS attack |  |
| [vue/order-in-components](./order-in-components.md) | enforce order of properties in components | :wrench: |
| [vue/this-in-template](./this-in-template.md) | disallow usage of `this` in template |  |

## Uncategorized

No preset enables the rules in this category.
Please enable each rule if you want.

For example:

```json
{
  "rules": {
    "vue/array-bracket-spacing": "error"
  }
}
```

| Rule ID | Description |    |
|:--------|:------------|:---|
| [vue/array-bracket-spacing](./array-bracket-spacing.md) | enforce consistent spacing inside array brackets | :wrench: |
| [vue/arrow-spacing](./arrow-spacing.md) | enforce consistent spacing before and after the arrow in arrow functions | :wrench: |
<<<<<<< HEAD
| [vue/brace-style](./brace-style.md) | enforce consistent brace style for blocks | :wrench: |
=======
| [vue/block-spacing](./block-spacing.md) | disallow or enforce spaces inside of blocks after opening block and before closing block | :wrench: |
>>>>>>> db061366
| [vue/component-name-in-template-casing](./component-name-in-template-casing.md) | enforce specific casing for the component naming style in template | :wrench: |
| [vue/eqeqeq](./eqeqeq.md) | require the use of `===` and `!==` | :wrench: |
| [vue/key-spacing](./key-spacing.md) | enforce consistent spacing between keys and values in object literal properties | :wrench: |
| [vue/match-component-file-name](./match-component-file-name.md) | require component name property to match its file name |  |
| [vue/no-restricted-syntax](./no-restricted-syntax.md) | disallow specified syntax |  |
| [vue/object-curly-spacing](./object-curly-spacing.md) | enforce consistent spacing inside braces | :wrench: |
| [vue/require-direct-export](./require-direct-export.md) | require the component to be directly exported |  |
| [vue/script-indent](./script-indent.md) | enforce consistent indentation in `<script>` | :wrench: |
| [vue/space-infix-ops](./space-infix-ops.md) | require spacing around infix operators | :wrench: |
| [vue/space-unary-ops](./space-unary-ops.md) | enforce consistent spacing before or after unary operators | :wrench: |

## Deprecated

- :warning: We're going to remove deprecated rules in the next major release. Please migrate to successor/new rules.
- :innocent: We don't fix bugs which are in deprecated rules since we don't have enough resources.

| Rule ID | Replaced by |
|:--------|:------------|
| [vue/no-confusing-v-for-v-if](./no-confusing-v-for-v-if.md) | [vue/no-use-v-if-with-v-for](./no-use-v-if-with-v-for.md) |<|MERGE_RESOLUTION|>--- conflicted
+++ resolved
@@ -141,11 +141,8 @@
 |:--------|:------------|:---|
 | [vue/array-bracket-spacing](./array-bracket-spacing.md) | enforce consistent spacing inside array brackets | :wrench: |
 | [vue/arrow-spacing](./arrow-spacing.md) | enforce consistent spacing before and after the arrow in arrow functions | :wrench: |
-<<<<<<< HEAD
+| [vue/block-spacing](./block-spacing.md) | disallow or enforce spaces inside of blocks after opening block and before closing block | :wrench: |
 | [vue/brace-style](./brace-style.md) | enforce consistent brace style for blocks | :wrench: |
-=======
-| [vue/block-spacing](./block-spacing.md) | disallow or enforce spaces inside of blocks after opening block and before closing block | :wrench: |
->>>>>>> db061366
 | [vue/component-name-in-template-casing](./component-name-in-template-casing.md) | enforce specific casing for the component naming style in template | :wrench: |
 | [vue/eqeqeq](./eqeqeq.md) | require the use of `===` and `!==` | :wrench: |
 | [vue/key-spacing](./key-spacing.md) | enforce consistent spacing between keys and values in object literal properties | :wrench: |
