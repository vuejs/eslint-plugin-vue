---
sidebarDepth: 0
pageClass: rule-list
---

# Available rules

<!-- This file is automatically generated in tools/update-docs-rules-index.js, do not change! -->

::: tip Legend
  :wrench: Indicates that the rule is fixable, and using `--fix` option on the [command line](https://eslint.org/docs/user-guide/command-line-interface#fixing-problems) can automatically fix some of the reported problems.

  :bulb: Indicates that some problems reported by the rule are manually fixable by editor [suggestions](https://eslint.org/docs/developer-guide/working-with-rules#providing-suggestions).
:::

Mark indicating rule type:

- <span class="emoji">:warning:</span> Possible Problems: These rules relate to possible logic errors in code.
- :hammer: Suggestions: These rules suggest alternate ways of doing things.
- :lipstick: Layout & Formatting: These rules care about how the code looks rather than how it executes.

## Base Rules (Enabling Correct ESLint Parsing)

Rules in this category are enabled for all presets provided by eslint-plugin-vue.

<rules-table>

| Rule ID | Description |    |    |
|:--------|:------------|:--:|:--:|
| [vue/comment-directive](./comment-directive.md) | support comment-directives in `<template>` |  | :warning: |
| [vue/jsx-uses-vars](./jsx-uses-vars.md) | prevent variables used in JSX to be marked as unused |  | :warning: |

</rules-table>

## Priority A: Essential (Error Prevention)

- :three: Indicates that the rule is for Vue 3 and is included in all of `"plugin:vue/vue3-essential"`, `"plugin:vue/vue3-strongly-recommended"` and `"plugin:vue/vue3-recommended"` presets.
- :two: Indicates that the rule is for Vue 2 and is included in all of `"plugin:vue/essential"`, `"plugin:vue/strongly-recommended"` and `"plugin:vue/recommended"` presets.

<rules-table>

| Rule ID | Description |    |    |
|:--------|:------------|:--:|:--:|
| [vue/multi-word-component-names](./multi-word-component-names.md) | require component names to be always multi-word |  | :three::two::hammer: |
| [vue/no-arrow-functions-in-watch](./no-arrow-functions-in-watch.md) | disallow using arrow functions to define watcher |  | :three::two::warning: |
| [vue/no-async-in-computed-properties](./no-async-in-computed-properties.md) | disallow asynchronous actions in computed properties |  | :three::two::warning: |
| [vue/no-child-content](./no-child-content.md) | disallow element's child contents which would be overwritten by a directive like `v-html` or `v-text` | :bulb: | :three::two::warning: |
| [vue/no-computed-properties-in-data](./no-computed-properties-in-data.md) | disallow accessing computed properties in `data`. |  | :three::two::warning: |
| [vue/no-custom-modifiers-on-v-model](./no-custom-modifiers-on-v-model.md) | disallow custom modifiers on v-model used on the component |  | :two::warning: |
| [vue/no-deprecated-data-object-declaration](./no-deprecated-data-object-declaration.md) | disallow using deprecated object declaration on data (in Vue.js 3.0.0+) | :wrench: | :three::warning: |
| [vue/no-deprecated-destroyed-lifecycle](./no-deprecated-destroyed-lifecycle.md) | disallow using deprecated `destroyed` and `beforeDestroy` lifecycle hooks (in Vue.js 3.0.0+) | :wrench: | :three::warning: |
| [vue/no-deprecated-dollar-listeners-api](./no-deprecated-dollar-listeners-api.md) | disallow using deprecated `$listeners` (in Vue.js 3.0.0+) |  | :three::warning: |
| [vue/no-deprecated-dollar-scopedslots-api](./no-deprecated-dollar-scopedslots-api.md) | disallow using deprecated `$scopedSlots` (in Vue.js 3.0.0+) | :wrench: | :three::warning: |
| [vue/no-deprecated-events-api](./no-deprecated-events-api.md) | disallow using deprecated events api (in Vue.js 3.0.0+) |  | :three::warning: |
| [vue/no-deprecated-filter](./no-deprecated-filter.md) | disallow using deprecated filters syntax (in Vue.js 3.0.0+) |  | :three::warning: |
| [vue/no-deprecated-functional-template](./no-deprecated-functional-template.md) | disallow using deprecated the `functional` template (in Vue.js 3.0.0+) |  | :three::warning: |
| [vue/no-deprecated-html-element-is](./no-deprecated-html-element-is.md) | disallow using deprecated the `is` attribute on HTML elements (in Vue.js 3.0.0+) |  | :three::warning: |
| [vue/no-deprecated-inline-template](./no-deprecated-inline-template.md) | disallow using deprecated `inline-template` attribute (in Vue.js 3.0.0+) |  | :three::warning: |
| [vue/no-deprecated-props-default-this](./no-deprecated-props-default-this.md) | disallow deprecated `this` access in props default function (in Vue.js 3.0.0+) |  | :three::warning: |
| [vue/no-deprecated-router-link-tag-prop](./no-deprecated-router-link-tag-prop.md) | disallow using deprecated `tag` property on `RouterLink` (in Vue.js 3.0.0+) |  | :three::warning: |
| [vue/no-deprecated-scope-attribute](./no-deprecated-scope-attribute.md) | disallow deprecated `scope` attribute (in Vue.js 2.5.0+) | :wrench: | :three::hammer: |
| [vue/no-deprecated-slot-attribute](./no-deprecated-slot-attribute.md) | disallow deprecated `slot` attribute (in Vue.js 2.6.0+) | :wrench: | :three::hammer: |
| [vue/no-deprecated-slot-scope-attribute](./no-deprecated-slot-scope-attribute.md) | disallow deprecated `slot-scope` attribute (in Vue.js 2.6.0+) | :wrench: | :three::hammer: |
| [vue/no-deprecated-v-bind-sync](./no-deprecated-v-bind-sync.md) | disallow use of deprecated `.sync` modifier on `v-bind` directive (in Vue.js 3.0.0+) | :wrench: | :three::warning: |
| [vue/no-deprecated-v-is](./no-deprecated-v-is.md) | disallow deprecated `v-is` directive (in Vue.js 3.1.0+) | :wrench: | :three::hammer: |
| [vue/no-deprecated-v-on-native-modifier](./no-deprecated-v-on-native-modifier.md) | disallow using deprecated `.native` modifiers (in Vue.js 3.0.0+) |  | :three::warning: |
| [vue/no-deprecated-v-on-number-modifiers](./no-deprecated-v-on-number-modifiers.md) | disallow using deprecated number (keycode) modifiers (in Vue.js 3.0.0+) | :wrench: | :three::warning: |
| [vue/no-deprecated-vue-config-keycodes](./no-deprecated-vue-config-keycodes.md) | disallow using deprecated `Vue.config.keyCodes` (in Vue.js 3.0.0+) |  | :three::warning: |
| [vue/no-dupe-keys](./no-dupe-keys.md) | disallow duplication of field names |  | :three::two::warning: |
| [vue/no-dupe-v-else-if](./no-dupe-v-else-if.md) | disallow duplicate conditions in `v-if` / `v-else-if` chains |  | :three::two::warning: |
| [vue/no-duplicate-attributes](./no-duplicate-attributes.md) | disallow duplication of attributes |  | :three::two::warning: |
| [vue/no-export-in-script-setup](./no-export-in-script-setup.md) | disallow `export` in `<script setup>` |  | :three::two::warning: |
| [vue/no-expose-after-await](./no-expose-after-await.md) | disallow asynchronously registered `expose` |  | :three::warning: |
| [vue/no-lifecycle-after-await](./no-lifecycle-after-await.md) | disallow asynchronously registered lifecycle hooks |  | :three::hammer: |
| [vue/no-multiple-template-root](./no-multiple-template-root.md) | disallow adding multiple root nodes to the template |  | :two::warning: |
| [vue/no-mutating-props](./no-mutating-props.md) | disallow mutation of component props |  | :three::two::hammer: |
| [vue/no-parsing-error](./no-parsing-error.md) | disallow parsing errors in `<template>` |  | :three::two::warning: |
| [vue/no-ref-as-operand](./no-ref-as-operand.md) | disallow use of value wrapped by `ref()` (Composition API) as an operand | :wrench: | :three::two::hammer: |
| [vue/no-reserved-component-names](./no-reserved-component-names.md) | disallow the use of reserved names in component definitions |  | :three::two::hammer: |
| [vue/no-reserved-keys](./no-reserved-keys.md) | disallow overwriting reserved keys |  | :three::two::hammer: |
| [vue/no-reserved-props](./no-reserved-props.md) | disallow reserved names in props |  | :three::two::warning: |
| [vue/no-setup-props-destructure](./no-setup-props-destructure.md) | disallow destructuring of `props` passed to `setup` |  | :three::two::hammer: |
| [vue/no-shared-component-data](./no-shared-component-data.md) | enforce component's data property to be a function | :wrench: | :three::two::warning: |
| [vue/no-side-effects-in-computed-properties](./no-side-effects-in-computed-properties.md) | disallow side effects in computed properties |  | :three::two::warning: |
| [vue/no-template-key](./no-template-key.md) | disallow `key` attribute on `<template>` |  | :three::two::warning: |
| [vue/no-textarea-mustache](./no-textarea-mustache.md) | disallow mustaches in `<textarea>` |  | :three::two::warning: |
| [vue/no-unused-components](./no-unused-components.md) | disallow registering components that are not used inside templates |  | :three::two::hammer: |
| [vue/no-unused-vars](./no-unused-vars.md) | disallow unused variable definitions of v-for directives or scope attributes | :bulb: | :three::two::hammer: |
| [vue/no-use-computed-property-like-method](./no-use-computed-property-like-method.md) | disallow use computed property like method |  | :three::two::warning: |
| [vue/no-use-v-if-with-v-for](./no-use-v-if-with-v-for.md) | disallow use v-if on the same element as v-for |  | :three::two::hammer: |
| [vue/no-useless-template-attributes](./no-useless-template-attributes.md) | disallow useless attribute on `<template>` |  | :three::two::warning: |
| [vue/no-v-for-template-key-on-child](./no-v-for-template-key-on-child.md) | disallow key of `<template v-for>` placed on child elements |  | :three::warning: |
| [vue/no-v-for-template-key](./no-v-for-template-key.md) | disallow `key` attribute on `<template v-for>` |  | :two::warning: |
| [vue/no-v-model-argument](./no-v-model-argument.md) | disallow adding an argument to `v-model` used in custom component |  | :two::warning: |
| [vue/no-v-text-v-html-on-component](./no-v-text-v-html-on-component.md) | disallow v-text / v-html on component |  | :three::two::warning: |
| [vue/no-watch-after-await](./no-watch-after-await.md) | disallow asynchronously registered `watch` |  | :three::hammer: |
| [vue/prefer-import-from-vue](./prefer-import-from-vue.md) | enforce import from 'vue' instead of import from '@vue/*' | :wrench: | :three::hammer: |
| [vue/require-component-is](./require-component-is.md) | require `v-bind:is` of `<component>` elements |  | :three::two::warning: |
| [vue/require-prop-type-constructor](./require-prop-type-constructor.md) | require prop type to be a constructor | :wrench: | :three::two::hammer: |
| [vue/require-render-return](./require-render-return.md) | enforce render function to always return value |  | :three::two::warning: |
| [vue/require-slots-as-functions](./require-slots-as-functions.md) | enforce properties of `$slots` to be used as a function |  | :three::warning: |
| [vue/require-toggle-inside-transition](./require-toggle-inside-transition.md) | require control the display of the content inside `<transition>` |  | :three::warning: |
| [vue/require-v-for-key](./require-v-for-key.md) | require `v-bind:key` with `v-for` directives |  | :three::two::warning: |
| [vue/require-valid-default-prop](./require-valid-default-prop.md) | enforce props default values to be valid |  | :three::two::hammer: |
| [vue/return-in-computed-property](./return-in-computed-property.md) | enforce that a return statement is present in computed property |  | :three::two::warning: |
| [vue/return-in-emits-validator](./return-in-emits-validator.md) | enforce that a return statement is present in emits validator |  | :three::two::warning: |
| [vue/use-v-on-exact](./use-v-on-exact.md) | enforce usage of `exact` modifier on `v-on` |  | :three::two::hammer: |
| [vue/valid-define-emits](./valid-define-emits.md) | enforce valid `defineEmits` compiler macro |  | :three::two::warning: |
| [vue/valid-define-props](./valid-define-props.md) | enforce valid `defineProps` compiler macro |  | :three::two::warning: |
| [vue/valid-model-definition](./valid-model-definition.md) | require valid keys in model option |  | :two::warning: |
| [vue/valid-next-tick](./valid-next-tick.md) | enforce valid `nextTick` function calls | :wrench::bulb: | :three::two::warning: |
| [vue/valid-template-root](./valid-template-root.md) | enforce valid template root |  | :three::two::warning: |
| [vue/valid-v-bind-sync](./valid-v-bind-sync.md) | enforce valid `.sync` modifier on `v-bind` directives |  | :two::warning: |
| [vue/valid-v-bind](./valid-v-bind.md) | enforce valid `v-bind` directives |  | :three::two::warning: |
| [vue/valid-v-cloak](./valid-v-cloak.md) | enforce valid `v-cloak` directives |  | :three::two::warning: |
| [vue/valid-v-else-if](./valid-v-else-if.md) | enforce valid `v-else-if` directives |  | :three::two::warning: |
| [vue/valid-v-else](./valid-v-else.md) | enforce valid `v-else` directives |  | :three::two::warning: |
| [vue/valid-v-for](./valid-v-for.md) | enforce valid `v-for` directives |  | :three::two::warning: |
| [vue/valid-v-html](./valid-v-html.md) | enforce valid `v-html` directives |  | :three::two::warning: |
| [vue/valid-v-if](./valid-v-if.md) | enforce valid `v-if` directives |  | :three::two::warning: |
| [vue/valid-v-is](./valid-v-is.md) | enforce valid `v-is` directives |  | :three::warning: |
| [vue/valid-v-memo](./valid-v-memo.md) | enforce valid `v-memo` directives |  | :three::warning: |
| [vue/valid-v-model](./valid-v-model.md) | enforce valid `v-model` directives |  | :three::two::warning: |
| [vue/valid-v-on](./valid-v-on.md) | enforce valid `v-on` directives |  | :three::two::warning: |
| [vue/valid-v-once](./valid-v-once.md) | enforce valid `v-once` directives |  | :three::two::warning: |
| [vue/valid-v-pre](./valid-v-pre.md) | enforce valid `v-pre` directives |  | :three::two::warning: |
| [vue/valid-v-show](./valid-v-show.md) | enforce valid `v-show` directives |  | :three::two::warning: |
| [vue/valid-v-slot](./valid-v-slot.md) | enforce valid `v-slot` directives |  | :three::two::warning: |
| [vue/valid-v-text](./valid-v-text.md) | enforce valid `v-text` directives |  | :three::two::warning: |

</rules-table>

## Priority B: Strongly Recommended (Improving Readability)

- :three: Indicates that the rule is for Vue 3 and is included in `"plugin:vue/vue3-strongly-recommended"` and `"plugin:vue/vue3-recommended"` presets.
- :two: Indicates that the rule is for Vue 2 and is included in `"plugin:vue/strongly-recommended"` and `"plugin:vue/recommended"` presets.

<rules-table>

| Rule ID | Description |    |    |
|:--------|:------------|:--:|:--:|
| [vue/attribute-hyphenation](./attribute-hyphenation.md) | enforce attribute naming style on custom components in template | :wrench: | :three::two::hammer: |
| [vue/component-definition-name-casing](./component-definition-name-casing.md) | enforce specific casing for component definition name | :wrench: | :three::two::hammer: |
| [vue/first-attribute-linebreak](./first-attribute-linebreak.md) | enforce the location of first attribute | :wrench: | :three::two::lipstick: |
| [vue/html-closing-bracket-newline](./html-closing-bracket-newline.md) | require or disallow a line break before tag's closing brackets | :wrench: | :three::two::lipstick: |
| [vue/html-closing-bracket-spacing](./html-closing-bracket-spacing.md) | require or disallow a space before tag's closing brackets | :wrench: | :three::two::lipstick: |
| [vue/html-end-tags](./html-end-tags.md) | enforce end tag style | :wrench: | :three::two::hammer: |
| [vue/html-indent](./html-indent.md) | enforce consistent indentation in `<template>` | :wrench: | :three::two::lipstick: |
| [vue/html-quotes](./html-quotes.md) | enforce quotes style of HTML attributes | :wrench: | :three::two::lipstick: |
| [vue/html-self-closing](./html-self-closing.md) | enforce self-closing style | :wrench: | :three::two::lipstick: |
| [vue/max-attributes-per-line](./max-attributes-per-line.md) | enforce the maximum number of attributes per line | :wrench: | :three::two::lipstick: |
| [vue/multiline-html-element-content-newline](./multiline-html-element-content-newline.md) | require a line break before and after the contents of a multiline element | :wrench: | :three::two::lipstick: |
| [vue/mustache-interpolation-spacing](./mustache-interpolation-spacing.md) | enforce unified spacing in mustache interpolations | :wrench: | :three::two::lipstick: |
| [vue/no-multi-spaces](./no-multi-spaces.md) | disallow multiple spaces | :wrench: | :three::two::lipstick: |
| [vue/no-spaces-around-equal-signs-in-attribute](./no-spaces-around-equal-signs-in-attribute.md) | disallow spaces around equal signs in attribute | :wrench: | :three::two::lipstick: |
| [vue/no-template-shadow](./no-template-shadow.md) | disallow variable declarations from shadowing variables declared in the outer scope |  | :three::two::hammer: |
| [vue/one-component-per-file](./one-component-per-file.md) | enforce that each component should be in its own file |  | :three::two::hammer: |
| [vue/prop-name-casing](./prop-name-casing.md) | enforce specific casing for the Prop name in Vue components |  | :three::two::hammer: |
| [vue/require-default-prop](./require-default-prop.md) | require default value for props |  | :three::two::hammer: |
| [vue/require-explicit-emits](./require-explicit-emits.md) | require `emits` option with name triggered by `$emit()` | :bulb: | :three::hammer: |
| [vue/require-prop-types](./require-prop-types.md) | require type definitions in props |  | :three::two::hammer: |
| [vue/singleline-html-element-content-newline](./singleline-html-element-content-newline.md) | require a line break before and after the contents of a singleline element | :wrench: | :three::two::lipstick: |
| [vue/v-bind-style](./v-bind-style.md) | enforce `v-bind` directive style | :wrench: | :three::two::hammer: |
| [vue/v-on-event-hyphenation](./v-on-event-hyphenation.md) | enforce v-on event naming style on custom components in template | :wrench: | :three::hammer: |
| [vue/v-on-style](./v-on-style.md) | enforce `v-on` directive style | :wrench: | :three::two::hammer: |
| [vue/v-slot-style](./v-slot-style.md) | enforce `v-slot` directive style | :wrench: | :three::two::hammer: |

</rules-table>

## Priority C: Recommended (Potentially Dangerous Patterns)

- :three: Indicates that the rule is for Vue 3 and is included in `"plugin:vue/vue3-recommended"` preset.
- :two: Indicates that the rule is for Vue 2 and is included in `"plugin:vue/recommended"` preset.

<rules-table>

| Rule ID | Description |    |    |
|:--------|:------------|:--:|:--:|
| [vue/attributes-order](./attributes-order.md) | enforce order of attributes | :wrench: | :three::two::hammer: |
| [vue/component-tags-order](./component-tags-order.md) | enforce order of component top-level elements | :wrench: | :three::two::hammer: |
| [vue/no-lone-template](./no-lone-template.md) | disallow unnecessary `<template>` |  | :three::two::warning: |
| [vue/no-multiple-slot-args](./no-multiple-slot-args.md) | disallow to pass multiple arguments to scoped slots |  | :three::two::warning: |
| [vue/no-v-html](./no-v-html.md) | disallow use of v-html to prevent XSS attack |  | :three::two::hammer: |
| [vue/order-in-components](./order-in-components.md) | enforce order of properties in components | :wrench: | :three::two::hammer: |
| [vue/this-in-template](./this-in-template.md) | disallow usage of `this` in template | :wrench: | :three::two::hammer: |

</rules-table>

## Uncategorized

No preset enables the rules in this category.
Please enable each rule if you want.

For example:

```json
{
  "rules": {
    "vue/block-lang": "error"
  }
}
```

<rules-table>

| Rule ID | Description |    |    |
|:--------|:------------|:--:|:--:|
| [vue/block-lang](./block-lang.md) | disallow use other than available `lang` |  | :hammer: |
| [vue/block-tag-newline](./block-tag-newline.md) | enforce line breaks after opening and before closing block-level tags | :wrench: | :lipstick: |
| [vue/component-api-style](./component-api-style.md) | enforce component API style |  | :hammer: |
| [vue/component-name-in-template-casing](./component-name-in-template-casing.md) | enforce specific casing for the component naming style in template | :wrench: | :hammer: |
| [vue/component-options-name-casing](./component-options-name-casing.md) | enforce the casing of component name in `components` options | :wrench::bulb: | :hammer: |
| [vue/custom-event-name-casing](./custom-event-name-casing.md) | enforce specific casing for custom event name |  | :hammer: |
| [vue/define-macros-order](./define-macros-order.md) | enforce order of `defineEmits` and `defineProps` compiler macros | :wrench: | :lipstick: |
| [vue/html-button-has-type](./html-button-has-type.md) | disallow usage of button without an explicit type attribute |  | :hammer: |
| [vue/html-comment-content-newline](./html-comment-content-newline.md) | enforce unified line brake in HTML comments | :wrench: | :lipstick: |
| [vue/html-comment-content-spacing](./html-comment-content-spacing.md) | enforce unified spacing in HTML comments | :wrench: | :lipstick: |
| [vue/html-comment-indent](./html-comment-indent.md) | enforce consistent indentation in HTML comments | :wrench: | :lipstick: |
| [vue/match-component-file-name](./match-component-file-name.md) | require component name property to match its file name | :bulb: | :hammer: |
| [vue/match-component-import-name](./match-component-import-name.md) | require the registered component name to match the imported component name |  | :warning: |
| [vue/new-line-between-multi-line-property](./new-line-between-multi-line-property.md) | enforce new lines between multi-line properties in Vue components | :wrench: | :lipstick: |
| [vue/next-tick-style](./next-tick-style.md) | enforce Promise or callback style in `nextTick` | :wrench: | :hammer: |
| [vue/no-bare-strings-in-template](./no-bare-strings-in-template.md) | disallow the use of bare strings in `<template>` |  | :hammer: |
| [vue/no-boolean-default](./no-boolean-default.md) | disallow boolean defaults | :wrench: | :hammer: |
| [vue/no-duplicate-attr-inheritance](./no-duplicate-attr-inheritance.md) | enforce `inheritAttrs` to be set to `false` when using `v-bind="$attrs"` |  | :hammer: |
| [vue/no-empty-component-block](./no-empty-component-block.md) | disallow the `<template>` `<script>` `<style>` block to be empty |  | :hammer: |
<<<<<<< HEAD
| [vue/no-expose-after-await](./no-expose-after-await.md) | disallow asynchronously registered `expose` |  | :warning: |
| [vue/no-invalid-attribute-name](./no-invalid-attribute-name.md) | require valid attribute names |  | :warning: |
| [vue/no-invalid-model-keys](./no-invalid-model-keys.md) | require valid keys in model option |  | :warning: |
=======
>>>>>>> b0639d72
| [vue/no-multiple-objects-in-class](./no-multiple-objects-in-class.md) | disallow to pass multiple objects into array to class |  | :hammer: |
| [vue/no-potential-component-option-typo](./no-potential-component-option-typo.md) | disallow a potential typo in your component property | :bulb: | :hammer: |
| [vue/no-restricted-block](./no-restricted-block.md) | disallow specific block |  | :hammer: |
| [vue/no-restricted-call-after-await](./no-restricted-call-after-await.md) | disallow asynchronously called restricted methods |  | :hammer: |
| [vue/no-restricted-class](./no-restricted-class.md) | disallow specific classes in Vue components |  | :warning: |
| [vue/no-restricted-component-options](./no-restricted-component-options.md) | disallow specific component option |  | :hammer: |
| [vue/no-restricted-custom-event](./no-restricted-custom-event.md) | disallow specific custom event | :bulb: | :hammer: |
| [vue/no-restricted-html-elements](./no-restricted-html-elements.md) | disallow specific HTML elements |  | :hammer: |
| [vue/no-restricted-props](./no-restricted-props.md) | disallow specific props | :bulb: | :hammer: |
| [vue/no-restricted-static-attribute](./no-restricted-static-attribute.md) | disallow specific attribute |  | :hammer: |
| [vue/no-restricted-v-bind](./no-restricted-v-bind.md) | disallow specific argument in `v-bind` |  | :hammer: |
| [vue/no-static-inline-styles](./no-static-inline-styles.md) | disallow static inline `style` attributes |  | :hammer: |
| [vue/no-template-target-blank](./no-template-target-blank.md) | disallow target="_blank" attribute without rel="noopener noreferrer" |  | :warning: |
| [vue/no-this-in-before-route-enter](./no-this-in-before-route-enter.md) | disallow `this` usage in a `beforeRouteEnter` method |  | :warning: |
| [vue/no-undef-components](./no-undef-components.md) | disallow use of undefined components in `<template>` |  | :hammer: |
| [vue/no-undef-properties](./no-undef-properties.md) | disallow undefined properties |  | :hammer: |
| [vue/no-unsupported-features](./no-unsupported-features.md) | disallow unsupported Vue.js syntax on the specified version | :wrench: | :hammer: |
| [vue/no-unused-properties](./no-unused-properties.md) | disallow unused properties |  | :hammer: |
| [vue/no-unused-refs](./no-unused-refs.md) | disallow unused refs |  | :hammer: |
| [vue/no-useless-mustaches](./no-useless-mustaches.md) | disallow unnecessary mustache interpolations | :wrench: | :hammer: |
| [vue/no-useless-v-bind](./no-useless-v-bind.md) | disallow unnecessary `v-bind` directives | :wrench: | :hammer: |
| [vue/no-v-text](./no-v-text.md) | disallow use of v-text |  | :hammer: |
| [vue/padding-line-between-blocks](./padding-line-between-blocks.md) | require or disallow padding lines between blocks | :wrench: | :lipstick: |
| [vue/prefer-prop-type-boolean-first](./prefer-prop-type-boolean-first.md) | enforce `Boolean` comes first in component prop types | :bulb: | :warning: |
| [vue/prefer-separate-static-class](./prefer-separate-static-class.md) | require static class names in template to be in a separate `class` attribute | :wrench: | :hammer: |
| [vue/prefer-true-attribute-shorthand](./prefer-true-attribute-shorthand.md) | require shorthand form attribute when `v-bind` value is `true` | :bulb: | :hammer: |
| [vue/require-direct-export](./require-direct-export.md) | require the component to be directly exported |  | :hammer: |
| [vue/require-emit-validator](./require-emit-validator.md) | require type definitions in emits | :bulb: | :hammer: |
| [vue/require-expose](./require-expose.md) | require declare public properties using `expose` | :bulb: | :hammer: |
| [vue/require-name-property](./require-name-property.md) | require a name property in Vue components |  | :hammer: |
| [vue/script-indent](./script-indent.md) | enforce consistent indentation in `<script>` | :wrench: | :lipstick: |
| [vue/sort-keys](./sort-keys.md) | enforce sort-keys in a manner that is compatible with order-in-components |  | :hammer: |
| [vue/static-class-names-order](./static-class-names-order.md) | enforce static class names order | :wrench: | :hammer: |
| [vue/v-for-delimiter-style](./v-for-delimiter-style.md) | enforce `v-for` directive's delimiter style | :wrench: | :lipstick: |
| [vue/v-on-function-call](./v-on-function-call.md) | enforce or forbid parentheses after method calls without arguments in `v-on` directives | :wrench: | :hammer: |

</rules-table>

### Extension Rules

The following rules extend the rules provided by ESLint itself and apply them to the expressions in the `<template>`.

<rules-table>

| Rule ID | Description |    |    |
|:--------|:------------|:--:|:--:|
| [vue/array-bracket-newline](./array-bracket-newline.md) | enforce linebreaks after opening and before closing array brackets in `<template>` | :wrench: | :lipstick: |
| [vue/array-bracket-spacing](./array-bracket-spacing.md) | enforce consistent spacing inside array brackets in `<template>` | :wrench: | :lipstick: |
| [vue/arrow-spacing](./arrow-spacing.md) | enforce consistent spacing before and after the arrow in arrow functions in `<template>` | :wrench: | :lipstick: |
| [vue/block-spacing](./block-spacing.md) | disallow or enforce spaces inside of blocks after opening block and before closing block in `<template>` | :wrench: | :lipstick: |
| [vue/brace-style](./brace-style.md) | enforce consistent brace style for blocks in `<template>` | :wrench: | :lipstick: |
| [vue/camelcase](./camelcase.md) | enforce camelcase naming convention in `<template>` |  | :hammer: |
| [vue/comma-dangle](./comma-dangle.md) | require or disallow trailing commas in `<template>` | :wrench: | :lipstick: |
| [vue/comma-spacing](./comma-spacing.md) | enforce consistent spacing before and after commas in `<template>` | :wrench: | :lipstick: |
| [vue/comma-style](./comma-style.md) | enforce consistent comma style in `<template>` | :wrench: | :lipstick: |
| [vue/dot-location](./dot-location.md) | enforce consistent newlines before and after dots in `<template>` | :wrench: | :lipstick: |
| [vue/dot-notation](./dot-notation.md) | enforce dot notation whenever possible in `<template>` | :wrench: | :hammer: |
| [vue/eqeqeq](./eqeqeq.md) | require the use of `===` and `!==` in `<template>` | :wrench: | :hammer: |
| [vue/func-call-spacing](./func-call-spacing.md) | require or disallow spacing between function identifiers and their invocations in `<template>` | :wrench: | :lipstick: |
| [vue/key-spacing](./key-spacing.md) | enforce consistent spacing between keys and values in object literal properties in `<template>` | :wrench: | :lipstick: |
| [vue/keyword-spacing](./keyword-spacing.md) | enforce consistent spacing before and after keywords in `<template>` | :wrench: | :lipstick: |
| [vue/max-len](./max-len.md) | enforce a maximum line length in `.vue` files |  | :lipstick: |
| [vue/no-constant-condition](./no-constant-condition.md) | disallow constant expressions in conditions in `<template>` |  | :warning: |
| [vue/no-empty-pattern](./no-empty-pattern.md) | disallow empty destructuring patterns in `<template>` |  | :warning: |
| [vue/no-extra-parens](./no-extra-parens.md) | disallow unnecessary parentheses in `<template>` | :wrench: | :lipstick: |
| [vue/no-irregular-whitespace](./no-irregular-whitespace.md) | disallow irregular whitespace in `.vue` files |  | :warning: |
| [vue/no-loss-of-precision](./no-loss-of-precision.md) | disallow literal numbers that lose precision in `<template>` |  | :warning: |
| [vue/no-restricted-syntax](./no-restricted-syntax.md) | disallow specified syntax in `<template>` |  | :hammer: |
| [vue/no-sparse-arrays](./no-sparse-arrays.md) | disallow sparse arrays in `<template>` |  | :warning: |
| [vue/no-useless-concat](./no-useless-concat.md) | disallow unnecessary concatenation of literals or template literals in `<template>` |  | :hammer: |
| [vue/object-curly-newline](./object-curly-newline.md) | enforce consistent line breaks after opening and before closing braces in `<template>` | :wrench: | :lipstick: |
| [vue/object-curly-spacing](./object-curly-spacing.md) | enforce consistent spacing inside braces in `<template>` | :wrench: | :lipstick: |
| [vue/object-property-newline](./object-property-newline.md) | enforce placing object properties on separate lines in `<template>` | :wrench: | :lipstick: |
| [vue/object-shorthand](./object-shorthand.md) | require or disallow method and property shorthand syntax for object literals in `<template>` | :wrench: | :hammer: |
| [vue/operator-linebreak](./operator-linebreak.md) | enforce consistent linebreak style for operators in `<template>` | :wrench: | :lipstick: |
| [vue/prefer-template](./prefer-template.md) | require template literals instead of string concatenation in `<template>` | :wrench: | :hammer: |
| [vue/quote-props](./quote-props.md) | require quotes around object literal property names in `<template>` | :wrench: | :hammer: |
| [vue/space-in-parens](./space-in-parens.md) | enforce consistent spacing inside parentheses in `<template>` | :wrench: | :lipstick: |
| [vue/space-infix-ops](./space-infix-ops.md) | require spacing around infix operators in `<template>` | :wrench: | :lipstick: |
| [vue/space-unary-ops](./space-unary-ops.md) | enforce consistent spacing before or after unary operators in `<template>` | :wrench: | :lipstick: |
| [vue/template-curly-spacing](./template-curly-spacing.md) | require or disallow spacing around embedded expressions of template strings in `<template>` | :wrench: | :lipstick: |

</rules-table>

## Deprecated

- :warning: We're going to remove deprecated rules in the next major release. Please migrate to successor/new rules.
- :innocent: We don't fix bugs which are in deprecated rules since we don't have enough resources.

| Rule ID | Replaced by |
|:--------|:------------|
| [vue/no-invalid-model-keys](./no-invalid-model-keys.md) | [vue/valid-model-definition](./valid-model-definition.md) |
| [vue/script-setup-uses-vars](./script-setup-uses-vars.md) | (no replacement) |

## Removed

- :no_entry_sign: These rules have been removed in a previous major release, after they have been deprecated for a while.

| Rule ID | Replaced by | Deprecated in version  | Removed in version |
|:--------|:------------|:-----------------------|:-------------------|
| [vue/experimental-script-setup-vars](./experimental-script-setup-vars.md) | (no replacement) | [v7.13.0](https://github.com/vuejs/eslint-plugin-vue/releases/tag/v7.13.0) | [v9.0.0](https://github.com/vuejs/eslint-plugin-vue/releases/tag/v9.0.0) |
| [vue/name-property-casing](./name-property-casing.md) | [vue/component-definition-name-casing](./component-definition-name-casing.md) | [v7.0.0](https://github.com/vuejs/eslint-plugin-vue/releases/tag/v7.0.0) | [v9.0.0](https://github.com/vuejs/eslint-plugin-vue/releases/tag/v9.0.0) |
| [vue/no-confusing-v-for-v-if](./no-confusing-v-for-v-if.md) | [vue/no-use-v-if-with-v-for](./no-use-v-if-with-v-for.md) | [v5.0.0](https://github.com/vuejs/eslint-plugin-vue/releases/tag/v5.0.0) | [v9.0.0](https://github.com/vuejs/eslint-plugin-vue/releases/tag/v9.0.0) |
| [vue/no-unregistered-components](./no-unregistered-components.md) | [vue/no-undef-components](./no-undef-components.md) | [v8.4.0](https://github.com/vuejs/eslint-plugin-vue/releases/tag/v8.4.0) | [v9.0.0](https://github.com/vuejs/eslint-plugin-vue/releases/tag/v9.0.0) |<|MERGE_RESOLUTION|>--- conflicted
+++ resolved
@@ -224,12 +224,7 @@
 | [vue/no-boolean-default](./no-boolean-default.md) | disallow boolean defaults | :wrench: | :hammer: |
 | [vue/no-duplicate-attr-inheritance](./no-duplicate-attr-inheritance.md) | enforce `inheritAttrs` to be set to `false` when using `v-bind="$attrs"` |  | :hammer: |
 | [vue/no-empty-component-block](./no-empty-component-block.md) | disallow the `<template>` `<script>` `<style>` block to be empty |  | :hammer: |
-<<<<<<< HEAD
-| [vue/no-expose-after-await](./no-expose-after-await.md) | disallow asynchronously registered `expose` |  | :warning: |
 | [vue/no-invalid-attribute-name](./no-invalid-attribute-name.md) | require valid attribute names |  | :warning: |
-| [vue/no-invalid-model-keys](./no-invalid-model-keys.md) | require valid keys in model option |  | :warning: |
-=======
->>>>>>> b0639d72
 | [vue/no-multiple-objects-in-class](./no-multiple-objects-in-class.md) | disallow to pass multiple objects into array to class |  | :hammer: |
 | [vue/no-potential-component-option-typo](./no-potential-component-option-typo.md) | disallow a potential typo in your component property | :bulb: | :hammer: |
 | [vue/no-restricted-block](./no-restricted-block.md) | disallow specific block |  | :hammer: |
