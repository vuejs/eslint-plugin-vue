---
sidebarDepth: 0
---

<!-- This file is automatically generated in tools/update-docs-rules-index.js, do not change! -->

# Available rules

::: tip Legend
  :wrench: Indicates that the rule is fixable, and using `--fix` option on the [command line](https://eslint.org/docs/user-guide/command-line-interface#fixing-problems) can automatically fix some of the reported problems.
:::


## Base Rules (Enabling Correct ESLint Parsing)

Enforce all the rules in this category, as well as all higher priority rules, with:

```json
{
  "extends": "plugin:vue/base"
}
```

| Rule ID | Description |    |
|:--------|:------------|:---|
| [vue/comment-directive](./comment-directive.md) | support comment-directives in `<template>` |  |
| [vue/jsx-uses-vars](./jsx-uses-vars.md) | prevent variables used in JSX to be marked as unused |  |

## Priority A: Essential (Error Prevention)

Enforce all the rules in this category, as well as all higher priority rules, with:

```json
{
  "extends": "plugin:vue/essential"
}
```

| Rule ID | Description |    |
|:--------|:------------|:---|
| [vue/no-async-in-computed-properties](./no-async-in-computed-properties.md) | disallow asynchronous actions in computed properties |  |
| [vue/no-dupe-keys](./no-dupe-keys.md) | disallow duplication of field names |  |
| [vue/no-duplicate-attributes](./no-duplicate-attributes.md) | disallow duplication of attributes |  |
| [vue/no-parsing-error](./no-parsing-error.md) | disallow parsing errors in `<template>` |  |
| [vue/no-reserved-keys](./no-reserved-keys.md) | disallow overwriting reserved keys |  |
| [vue/no-shared-component-data](./no-shared-component-data.md) | enforce component's data property to be a function | :wrench: |
| [vue/no-side-effects-in-computed-properties](./no-side-effects-in-computed-properties.md) | disallow side effects in computed properties |  |
| [vue/no-template-key](./no-template-key.md) | disallow `key` attribute on `<template>` |  |
| [vue/no-textarea-mustache](./no-textarea-mustache.md) | disallow mustaches in `<textarea>` |  |
| [vue/no-unused-components](./no-unused-components.md) | disallow registering components that are not used inside templates |  |
| [vue/no-unused-vars](./no-unused-vars.md) | disallow unused variable definitions of v-for directives or scope attributes |  |
| [vue/no-use-v-if-with-v-for](./no-use-v-if-with-v-for.md) | disallow use v-if on the same element as v-for |  |
| [vue/require-component-is](./require-component-is.md) | require `v-bind:is` of `<component>` elements |  |
| [vue/require-prop-type-constructor](./require-prop-type-constructor.md) | require prop type to be a constructor | :wrench: |
| [vue/require-render-return](./require-render-return.md) | enforce render function to always return value |  |
| [vue/require-v-for-key](./require-v-for-key.md) | require `v-bind:key` with `v-for` directives |  |
| [vue/require-valid-default-prop](./require-valid-default-prop.md) | enforce props default values to be valid |  |
| [vue/return-in-computed-property](./return-in-computed-property.md) | enforce that a return statement is present in computed property |  |
| [vue/use-v-on-exact](./use-v-on-exact.md) | enforce usage of `exact` modifier on `v-on` |  |
| [vue/valid-template-root](./valid-template-root.md) | enforce valid template root |  |
| [vue/valid-v-bind](./valid-v-bind.md) | enforce valid `v-bind` directives |  |
| [vue/valid-v-cloak](./valid-v-cloak.md) | enforce valid `v-cloak` directives |  |
| [vue/valid-v-else-if](./valid-v-else-if.md) | enforce valid `v-else-if` directives |  |
| [vue/valid-v-else](./valid-v-else.md) | enforce valid `v-else` directives |  |
| [vue/valid-v-for](./valid-v-for.md) | enforce valid `v-for` directives |  |
| [vue/valid-v-html](./valid-v-html.md) | enforce valid `v-html` directives |  |
| [vue/valid-v-if](./valid-v-if.md) | enforce valid `v-if` directives |  |
| [vue/valid-v-model](./valid-v-model.md) | enforce valid `v-model` directives |  |
| [vue/valid-v-on](./valid-v-on.md) | enforce valid `v-on` directives |  |
| [vue/valid-v-once](./valid-v-once.md) | enforce valid `v-once` directives |  |
| [vue/valid-v-pre](./valid-v-pre.md) | enforce valid `v-pre` directives |  |
| [vue/valid-v-show](./valid-v-show.md) | enforce valid `v-show` directives |  |
| [vue/valid-v-text](./valid-v-text.md) | enforce valid `v-text` directives |  |

## Priority B: Strongly Recommended (Improving Readability)

Enforce all the rules in this category, as well as all higher priority rules, with:

```json
{
  "extends": "plugin:vue/strongly-recommended"
}
```

| Rule ID | Description |    |
|:--------|:------------|:---|
| [vue/attribute-hyphenation](./attribute-hyphenation.md) | enforce attribute naming style on custom components in template | :wrench: |
| [vue/html-closing-bracket-newline](./html-closing-bracket-newline.md) | require or disallow a line break before tag's closing brackets | :wrench: |
| [vue/html-closing-bracket-spacing](./html-closing-bracket-spacing.md) | require or disallow a space before tag's closing brackets | :wrench: |
| [vue/html-end-tags](./html-end-tags.md) | enforce end tag style | :wrench: |
| [vue/html-indent](./html-indent.md) | enforce consistent indentation in `<template>` | :wrench: |
| [vue/html-quotes](./html-quotes.md) | enforce quotes style of HTML attributes | :wrench: |
| [vue/html-self-closing](./html-self-closing.md) | enforce self-closing style | :wrench: |
| [vue/max-attributes-per-line](./max-attributes-per-line.md) | enforce the maximum number of attributes per line | :wrench: |
| [vue/multiline-html-element-content-newline](./multiline-html-element-content-newline.md) | require a line break before and after the contents of a multiline element | :wrench: |
| [vue/mustache-interpolation-spacing](./mustache-interpolation-spacing.md) | enforce unified spacing in mustache interpolations | :wrench: |
| [vue/name-property-casing](./name-property-casing.md) | enforce specific casing for the name property in Vue components | :wrench: |
| [vue/no-multi-spaces](./no-multi-spaces.md) | disallow multiple spaces | :wrench: |
| [vue/no-spaces-around-equal-signs-in-attribute](./no-spaces-around-equal-signs-in-attribute.md) | disallow spaces around equal signs in attribute | :wrench: |
| [vue/no-template-shadow](./no-template-shadow.md) | disallow variable declarations from shadowing variables declared in the outer scope |  |
| [vue/prop-name-casing](./prop-name-casing.md) | enforce specific casing for the Prop name in Vue components | :wrench: |
| [vue/require-default-prop](./require-default-prop.md) | require default value for props |  |
| [vue/require-prop-types](./require-prop-types.md) | require type definitions in props |  |
| [vue/singleline-html-element-content-newline](./singleline-html-element-content-newline.md) | require a line break before and after the contents of a singleline element | :wrench: |
| [vue/v-bind-style](./v-bind-style.md) | enforce `v-bind` directive style | :wrench: |
| [vue/v-on-style](./v-on-style.md) | enforce `v-on` directive style | :wrench: |

## Priority C: Recommended (Minimizing Arbitrary Choices and Cognitive Overhead)

Enforce all the rules in this category, as well as all higher priority rules, with:

```json
{
  "extends": "plugin:vue/recommended"
}
```

| Rule ID | Description |    |
|:--------|:------------|:---|
| [vue/attributes-order](./attributes-order.md) | enforce order of attributes | :wrench: |
| [vue/no-v-html](./no-v-html.md) | disallow use of v-html to prevent XSS attack |  |
| [vue/order-in-components](./order-in-components.md) | enforce order of properties in components | :wrench: |
| [vue/this-in-template](./this-in-template.md) | disallow usage of `this` in template |  |

## Uncategorized

No preset enables the rules in this category.
Please enable each rule if you want.

For example:

```json
{
  "rules": {
    "vue/array-bracket-spacing": "error"
  }
}
```

| Rule ID | Description |    |
|:--------|:------------|:---|
| [vue/array-bracket-spacing](./array-bracket-spacing.md) | enforce consistent spacing inside array brackets | :wrench: |
| [vue/arrow-spacing](./arrow-spacing.md) | enforce consistent spacing before and after the arrow in arrow functions | :wrench: |
| [vue/block-spacing](./block-spacing.md) | disallow or enforce spaces inside of blocks after opening block and before closing block | :wrench: |
| [vue/brace-style](./brace-style.md) | enforce consistent brace style for blocks | :wrench: |
| [vue/camelcase](./camelcase.md) | enforce camelcase naming convention |  |
| [vue/comma-dangle](./comma-dangle.md) | require or disallow trailing commas | :wrench: |
| [vue/component-name-in-template-casing](./component-name-in-template-casing.md) | enforce specific casing for the component naming style in template | :wrench: |
| [vue/dot-location](./dot-location.md) | enforce consistent newlines before and after dots | :wrench: |
| [vue/eqeqeq](./eqeqeq.md) | require the use of `===` and `!==` | :wrench: |
| [vue/key-spacing](./key-spacing.md) | enforce consistent spacing between keys and values in object literal properties | :wrench: |
| [vue/keyword-spacing](./keyword-spacing.md) | enforce consistent spacing before and after keywords | :wrench: |
| [vue/match-component-file-name](./match-component-file-name.md) | require component name property to match its file name |  |
| [vue/no-boolean-default](./no-boolean-default.md) | disallow boolean defaults | :wrench: |
| [vue/no-empty-pattern](./no-empty-pattern.md) | disallow empty destructuring patterns |  |
| [vue/no-restricted-syntax](./no-restricted-syntax.md) | disallow specified syntax |  |
| [vue/object-curly-spacing](./object-curly-spacing.md) | enforce consistent spacing inside braces | :wrench: |
| [vue/require-direct-export](./require-direct-export.md) | require the component to be directly exported |  |
| [vue/script-indent](./script-indent.md) | enforce consistent indentation in `<script>` | :wrench: |
| [vue/space-infix-ops](./space-infix-ops.md) | require spacing around infix operators | :wrench: |
| [vue/space-unary-ops](./space-unary-ops.md) | enforce consistent spacing before or after unary operators | :wrench: |
<<<<<<< HEAD
| [vue/valid-v-bind-sync](./valid-v-bind-sync.md) | enforce valid `.sync` modifier on `v-bind` directives |  |
=======
| [vue/v-on-function-call](./v-on-function-call.md) | enforce or forbid parentheses after method calls without arguments in `v-on` directives | :wrench: |
>>>>>>> febc7271

## Deprecated

- :warning: We're going to remove deprecated rules in the next major release. Please migrate to successor/new rules.
- :innocent: We don't fix bugs which are in deprecated rules since we don't have enough resources.

| Rule ID | Replaced by |
|:--------|:------------|
| [vue/no-confusing-v-for-v-if](./no-confusing-v-for-v-if.md) | [vue/no-use-v-if-with-v-for](./no-use-v-if-with-v-for.md) |<|MERGE_RESOLUTION|>--- conflicted
+++ resolved
@@ -159,11 +159,8 @@
 | [vue/script-indent](./script-indent.md) | enforce consistent indentation in `<script>` | :wrench: |
 | [vue/space-infix-ops](./space-infix-ops.md) | require spacing around infix operators | :wrench: |
 | [vue/space-unary-ops](./space-unary-ops.md) | enforce consistent spacing before or after unary operators | :wrench: |
-<<<<<<< HEAD
+| [vue/v-on-function-call](./v-on-function-call.md) | enforce or forbid parentheses after method calls without arguments in `v-on` directives | :wrench: |
 | [vue/valid-v-bind-sync](./valid-v-bind-sync.md) | enforce valid `.sync` modifier on `v-bind` directives |  |
-=======
-| [vue/v-on-function-call](./v-on-function-call.md) | enforce or forbid parentheses after method calls without arguments in `v-on` directives | :wrench: |
->>>>>>> febc7271
 
 ## Deprecated
 
