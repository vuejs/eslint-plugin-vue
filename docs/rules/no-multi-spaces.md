--- conflicted
+++ resolved
@@ -21,38 +21,6 @@
 </template>
 ```
 </eslint-code-block>
-
-<<<<<<< HEAD
-## :wrench: Options
-=======
-```html
-<i
-  :class="{
-    'fa-angle-up'   : isExpanded,
-    'fa-angle-down' : !isExpanded,
-  }"
-/>
-```
-
-Examples of **correct** code for this rule:
->>>>>>> 0fd0f7b0
-
-Nothing.
-
-<<<<<<< HEAD
-## :mag: Implementation
-
-- [Rule source](https://github.com/vuejs/eslint-plugin-vue/blob/master/lib/rules/no-multi-spaces.js)
-- [Test source](https://github.com/vuejs/eslint-plugin-vue/blob/master/tests/lib/rules/no-multi-spaces.js)
-=======
-```html
-<i
-  :class="{
-    'fa-angle-up' : isExpanded,
-    'fa-angle-down' : !isExpanded,
-  }"
-/>
-```
 
 ## :wrench: Options
 
@@ -78,4 +46,8 @@
   }"
 />
 ```
->>>>>>> 0fd0f7b0
+
+## :mag: Implementation
+
+- [Rule source](https://github.com/vuejs/eslint-plugin-vue/blob/master/lib/rules/no-multi-spaces.js)
+- [Test source](https://github.com/vuejs/eslint-plugin-vue/blob/master/tests/lib/rules/no-multi-spaces.js)