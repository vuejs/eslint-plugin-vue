<template>
  <div class="eslint-code-container">
    <eslint-editor
      :linter="linter"
      :config="config"
      :code="code"
      :style="{ height }"
      class="eslint-code-block"
      :filename="filename"
      :language="language"
      :preprocess="preprocess"
      :postprocess="postprocess"
      dark
      :format="format"
      :fix="fix"
    />
  </div>
</template>

<script>
import EslintEditor from 'vue-eslint-editor'
import { rules, processors } from '../../../'

export default {
  name: 'ESLintCodeBlock',
  components: { EslintEditor },

  props: {
    fix: {
      type: Boolean,
      default: false
    },
    rules: {
      type: Object,
      default() {
        return {}
      }
    },
    filename: {
      type: String,
      default: 'example.vue'
    },
    language: {
      type: String,
      default: 'html'
    }
  },

  data() {
    return {
      linter: null,
      preprocess: processors['.vue'].preprocess,
      postprocess: processors['.vue'].postprocess,
      format: {
        insertSpaces: true,
        tabSize: 2
      }
    }
  },

  computed: {
    config() {
      return {
        globals: {
          console: false,
          // ES2015 globals
          ArrayBuffer: false,
          DataView: false,
          Float32Array: false,
          Float64Array: false,
          Int16Array: false,
          Int32Array: false,
          Int8Array: false,
          Map: false,
          Promise: false,
          Proxy: false,
          Reflect: false,
          Set: false,
          Symbol: false,
          Uint16Array: false,
          Uint32Array: false,
          Uint8Array: false,
          Uint8ClampedArray: false,
          WeakMap: false,
          WeakSet: false,
          // ES2017 globals
          Atomics: false,
          SharedArrayBuffer: false
        },
        rules: this.rules,
        parser: 'vue-eslint-parser',
        parserOptions: {
<<<<<<< HEAD
          ecmaVersion: 2022,
=======
          ecmaVersion: 'latest',
>>>>>>> 186833af
          sourceType: 'module',
          ecmaFeatures: {
            jsx: true
          }
        }
      }
    },

    code() {
      return `${this.computeCodeFromSlot(this.$slots.default).trim()}\n`
    },

    height() {
      const lines = this.code.split('\n').length
      return `${Math.max(120, 19 * lines)}px`
    }
  },

  methods: {
    computeCodeFromSlot(nodes) {
      if (!Array.isArray(nodes)) {
        return ''
      }
      return nodes
        .map((node) => node.text || this.computeCodeFromSlot(node.children))
        .join('')
    }
  },

  async mounted() {
    // Load linter.
    const [{ Linter }, { parseForESLint }] = await Promise.all([
      import('eslint/lib/linter'),
      import('espree').then(() => import('vue-eslint-parser'))
    ])

    const linter = (this.linter = new Linter())

    for (const ruleId of Object.keys(rules)) {
      linter.defineRule(`vue/${ruleId}`, rules[ruleId])
    }

    linter.defineParser('vue-eslint-parser', { parseForESLint })
  }
}
</script>

<style>
.eslint-code-container {
  border-radius: 6px;
  padding: 1.25rem 0;
  margin: 1em 0;
  background-color: #1e1e1e;
}

.eslint-code-block {
  width: 100%;
}

.eslint-editor-actions {
  bottom: -0.9rem;
}
</style><|MERGE_RESOLUTION|>--- conflicted
+++ resolved
@@ -90,11 +90,7 @@
         rules: this.rules,
         parser: 'vue-eslint-parser',
         parserOptions: {
-<<<<<<< HEAD
-          ecmaVersion: 2022,
-=======
           ecmaVersion: 'latest',
->>>>>>> 186833af
           sourceType: 'module',
           ecmaFeatures: {
             jsx: true
