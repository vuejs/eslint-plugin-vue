/**
 * @fileoverview Define a style for the name property casing for consistency purposes
 * @author Yu Kimura
 */
'use strict'

// ------------------------------------------------------------------------------
// Requirements
// ------------------------------------------------------------------------------

const rule = require('../../../lib/rules/prop-name-casing')
const RuleTester = require('eslint').RuleTester

// ------------------------------------------------------------------------------
// Tests
// ------------------------------------------------------------------------------

const parserOptions = {
  ecmaVersion: 2018,
  sourceType: 'module'
}

const ruleTester = new RuleTester()
ruleTester.run('prop-name-casing', rule, {

  valid: [
    {
      filename: 'test.vue',
      code: `
        export default {
          props: ['greetingText']
        }
      `,
      parserOptions
    },
    {
      filename: 'test.vue',
      code: `
        export default {
          props: some_props
        }
      `,
      parserOptions
    },
    {
      filename: 'test.vue',
      code: `
        export default {
          props: {
            ...some_props,
          }
        }
      `,
      parserOptions
    },
    {
      filename: 'test.vue',
      code: `
        export default {
          props: ['greetingText']
        }
      `,
      options: ['camelCase'],
      parserOptions
    },
    {
      filename: 'test.vue',
      code: `
        export default {
          props: ['greeting_text']
        }
      `,
      options: ['snake_case'],
      parserOptions
    },
    {
      filename: 'test.vue',
      code: `
        export default {
          props: {
            greetingText: String
          }
        }
      `,
      parserOptions
    },
    {
      filename: 'test.vue',
      code: `
      export default {
        props: {
          greetingText: String
        }
      }
      `,
      options: ['camelCase'],
      parserOptions
    },
    {
      filename: 'test.vue',
      code: `
      export default {
        props: {
          greeting_text: String
        }
      }
      `,
      options: ['snake_case'],
      parserOptions
    },
    {
      // computed property name
      filename: 'test.vue',
      code: `
        export default {
          props: {
            ['greetingText']: String
          }
        }
      `,
      parserOptions
    },
    {
      // computed property name
      filename: 'test.vue',
      code: `
        export default {
          props: {
            [('greetingText')]: String
          }
        }
      `,
      parserOptions
    },
    {
      // TemplateLiteral computed property does not warn
      filename: 'test.vue',
      code: `
        export default {
          props: {
            [\`greeting-text\`]: String
          }
        }
      `,
      parserOptions
    },
    {
      // TemplateLiteral computed property does not warn
      filename: 'test.vue',
      code: `
        export default {
          props: {
            [\`greeting\${'-'}text\`]: String
          }
        }
      `,
      parserOptions
    },
    {
      // shorthand
      filename: 'test.vue',
      code: `
        export default {
          props: {
            greetingText
          }
        }
      `,
      parserOptions
    },
    {
      // valiable computed property name does not warn
      filename: 'test.vue',
      code: `
        export default {
          props: {
            [greeting_text]: String
          }
        }
      `,
      parserOptions
    },
    {
      // valiable computed property name does not warn
      filename: 'test.vue',
      code: `
        export default {
          props: {
            [greeting.text]: String
          }
        }
      `,
      parserOptions
    },
    {
      // BinaryExpression computed property name does not warn
      filename: 'test.vue',
      code: `
        export default {
          props: {
            ['greeting'+'-text']: String
          }
        }
      `,
      parserOptions
    },
    {
      // CallExpression computed property name does not warn
      filename: 'test.vue',
      code: `
        export default {
          props: {
            [greeting_text()]: String
          }
        }
      `,
      parserOptions
    },
    {
      // ThisExpression computed property name does not warn
      filename: 'test.vue',
      code: `
        export default {
          props: {
            [this]: String
          }
        }
      `,
      parserOptions
    },
    {
      // ArrayExpression computed property name does not warn
      filename: 'test.vue',
      code: `
        export default {
          props: {
            [['greeting-text']]: String
          }
        }
      `,
      parserOptions
    },
    {
      // number Literal computed property name
      filename: 'test.vue',
      code: `
        export default {
          props: {
            [1]: String
          }
        }
      `,
      parserOptions
    },
    {
      // boolean Literal computed property name
      filename: 'test.vue',
      code: `
        export default {
          props: {
            [true]: String
          }
        }
      `,
      parserOptions
    },
    {
      // null Literal computed property name
      filename: 'test.vue',
      code: `
        export default {
          props: {
            [null]: String
          }
        }
      `,
      parserOptions
    },
    {
      // RegExp Literal computed property name
      filename: 'test.vue',
      code: `
        export default {
          props: {
            [/greeting-text/]: String
          }
        }
      `,
      parserOptions
    },
    {
      // Japanese characters
      filename: 'test.vue',
      code: `
        export default {
          props: {
            '漢字': String
          }
        }
      `,
      parserOptions
    },
    {
      // emoji
      filename: 'test.vue',
      code: `
        export default {
          props: {
            '\u{1F37B}': String
          }
        }
      `,
      parserOptions
    }
  ],

  invalid: [
    {
      filename: 'test.vue',
      code: `
        export default {
          props: {
            greeting_text: String
          }
        }
      `,
      parserOptions,
      errors: [{
        message: 'Prop "greeting_text" is not in camelCase.',
        type: 'Property',
        line: 4
      }]
    },
    {
      filename: 'test.vue',
      code: `
        export default {
          props: {
            greeting_text: String
          }
        }
      `,
      options: ['camelCase'],
      parserOptions,
      errors: [{
        message: 'Prop "greeting_text" is not in camelCase.',
        type: 'Property',
        line: 4
      }]
    },
    {
      filename: 'test.vue',
      code: `
        export default {
          props: ['greeting_text']
        }
      `,
      options: ['camelCase'],
      parserOptions,
      errors: [{
        message: 'Prop "greeting_text" is not in camelCase.',
        type: 'Literal',
        line: 3
      }]
    },
    {
      filename: 'test.vue',
      code: `
        export default {
          props: {
            greetingText: String
          }
        }
      `,
      options: ['snake_case'],
      parserOptions,
      errors: [{
        message: 'Prop "greetingText" is not in snake_case.',
        type: 'Property',
        line: 4
      }]
    },
    {
      filename: 'test.vue',
      code: `
        export default {
          props: {
            'greeting-text': String
          }
        }
      `,
      options: ['camelCase'],
      parserOptions,
      errors: [{
        message: 'Prop "greeting-text" is not in camelCase.',
        type: 'Property',
        line: 4
      }]
    },
    {
      filename: 'test.vue',
      code: `
        export default {
          props: {
            'greeting-text': String
          }
        }
      `,
      options: ['snake_case'],
      parserOptions,
      errors: [{
        message: 'Prop "greeting-text" is not in snake_case.',
        type: 'Property',
        line: 4
      }]
    },
    {
      filename: 'test.vue',
      code: `
        export default {
          props: {
            'greeting_text': String
          }
        }
      `,
      parserOptions,
      errors: [{
        message: 'Prop "greeting_text" is not in camelCase.',
        type: 'Property',
        line: 4
      }]
    },
    {
      // computed property name
      filename: 'test.vue',
      code: `
        export default {
          props: {
            ['greeting-text']: String
          }
        }
      `,
      parserOptions,
      errors: [{
        message: 'Prop "greeting-text" is not in camelCase.',
        type: 'Property',
        line: 4
      }]
    },
    {
      // shorthand
      filename: 'test.vue',
      code: `
        export default {
          props: {
            greeting_text
          }
        }
      `,
      parserOptions,
      errors: [{
        message: 'Prop "greeting_text" is not in camelCase.',
        type: 'Property',
        line: 4
      }]
    },
    {
<<<<<<< HEAD
      // emoji
      filename: 'test.vue',
      code: `
        export default {
          props: {
            '\u{1F37B}': String
          }
        }
      `,
      parserOptions,
      errors: [{
        message: 'Prop "\u{1F37B}" is not in camelCase.',
        type: 'Property',
        line: 4
      }]
    },
    {
      // Japanese characters
      filename: 'test.vue',
      code: `
        export default {
          props: {
            '漢字': String
          }
        }
      `,
      parserOptions,
      errors: [{
        message: 'Prop "漢字" is not in camelCase.',
        type: 'Property',
        line: 4
      }]
    },
    {
=======
>>>>>>> 32eef0d5
      filename: 'test.vue',
      code: `
        export default {
          props: {
            'abc-123-def': String
          }
        }
      `,
      parserOptions,
      errors: [{
        message: 'Prop "abc-123-def" is not in camelCase.',
        type: 'Property',
        line: 4
      }]
    },
    {
      // Parentheses computed property name
      filename: 'test.vue',
      code: `
        export default {
          props: {
            [('greeting-text')]: String
          }
        }
      `,
      parserOptions,
      errors: [{
        message: 'Prop "greeting-text" is not in camelCase.',
        type: 'Property',
        line: 4
      }]
    }
  ]
})<|MERGE_RESOLUTION|>--- conflicted
+++ resolved
@@ -465,7 +465,6 @@
       }]
     },
     {
-<<<<<<< HEAD
       // emoji
       filename: 'test.vue',
       code: `
@@ -500,8 +499,6 @@
       }]
     },
     {
-=======
->>>>>>> 32eef0d5
       filename: 'test.vue',
       code: `
         export default {
