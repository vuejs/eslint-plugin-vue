--- conflicted
+++ resolved
@@ -29,12 +29,9 @@
     '<template><div><slot></slot></div></template>',
     '<template><h1>Title</h1></template>',
     '<template><h1 :is="customTitle">Title</h1></template>',
-<<<<<<< HEAD
     '<template><svg><TheComponent /></svg></template>',
     '<template><text /></template>',
     '<template><circle cx="0" cy="0" :d="radius"></template>',
-=======
->>>>>>> 501a4092
 
     // kebab-case
     {
