--- conflicted
+++ resolved
@@ -140,12 +140,9 @@
         <div
           class="panel">
         </div>
-<<<<<<< HEAD
-      </template>
-    `,
-
-=======
-      </template>`,
+      </template>
+    `,
+
     // allowEmptyLines
     {
       code: `
@@ -183,7 +180,7 @@
         </template>`,
       options: [{ allowEmptyLines: true }]
     },
->>>>>>> 94e4f0ba
+
     // self closing
     `
       <template>
