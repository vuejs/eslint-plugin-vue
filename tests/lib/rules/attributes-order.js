--- conflicted
+++ resolved
@@ -2158,8 +2158,15 @@
           ]
         }
       ],
-<<<<<<< HEAD
-      errors: ['Attribute "v-model" should go before ":prop-one".']
+      errors: [
+        {
+          message: 'Attribute "v-model" should go before ":prop-one".',
+          line: 5,
+          column: 11,
+          endLine: 5,
+          endColumn: 26
+        }
+      ]
     },
     {
       filename: 'test.vue',
@@ -2336,16 +2343,6 @@
       errors: [
         { message: 'Attribute "bb" should go before "zz".' },
         { message: 'Attribute "@click" should go before "@keyup".' }
-=======
-      errors: [
-        {
-          message: 'Attribute "v-model" should go before ":prop-one".',
-          line: 5,
-          column: 11,
-          endLine: 5,
-          endColumn: 26
-        }
->>>>>>> a5127b0b
       ]
     }
   ]
