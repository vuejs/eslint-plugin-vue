/**
 * @fileoverview Prevents duplication of field names.
 * @author Armano
 */
'use strict'

// ------------------------------------------------------------------------------
// Requirements
// ------------------------------------------------------------------------------

const rule = require('../../../lib/rules/no-dupe-keys')
const RuleTester = require('eslint').RuleTester

// ------------------------------------------------------------------------------
// Tests
// ------------------------------------------------------------------------------

const ruleTester = new RuleTester()
ruleTester.run('no-dupe-keys', rule, {
  valid: [
    {
      filename: 'test.vue',
      code: `
        export default {
          props: ['foo'],
          computed: {
            bar () {
            }
          },
          data () {
            return {
              dat: null
            }
          },
          data () {
            return
          },
          methods: {
            _foo () {},
            test () {
            }
          }
        }
      `,
      parserOptions: { ecmaVersion: 6, sourceType: 'module' }
    },
    {
      filename: 'test.vue',
      code: `
        export default {
          props: ['foo'],
          data () {
            return {
              dat: null
            }
          },
          data () {
            return
          },
          methods: {
            _foo () {},
            test () {
            }
          },
          setup () {
            const _foo = () => {}
            const dat = ref(null)
            const bar = computed(() => 'bar')

            return {
              bar
            }
          }
        }
      `,
      parserOptions: { ecmaVersion: 6, sourceType: 'module' }
    },

    {
      filename: 'test.vue',
      code: `
        export default {
          props: ['foo'],
          computed: {
            bar () {
            }
          },
          data: () => {
            return {
              dat: null
            }
          },
          data: () => {
            return
          },
          methods: {
            _foo () {},
            test () {
            }
          }
        }
      `,
      parserOptions: { ecmaVersion: 6, sourceType: 'module' }
    },

    {
      filename: 'test.vue',
      code: `
        export default {
          props: ['foo'],
          computed: {
            bar () {
            }
          },
          data: () => ({
            dat: null
          }),
          data: () => {
            return
          },
          methods: {
            _foo () {},
            test () {
            }
          }
        }
      `,
      parserOptions: { ecmaVersion: 6, sourceType: 'module' }
    },

    {
      filename: 'test.vue',
      code: `
        export default {
          ...foo(),
          props: {
            ...foo(),
            foo: String
          },
          computed: {
            ...mapGetters({
              test: 'getTest'
            }),
            bar: {
              get () {
              }
            }
          },
          data: {
            ...foo(),
            dat: null
          },
          methods: {
            ...foo(),
            test () {
            }
          },
          data () {
            return {
              ...dat
            }
          },
        }
      `,
      parserOptions: { ecmaVersion: 2018, sourceType: 'module' }
    },

    {
      filename: 'test.vue',
      code: `
        export default {
          ...foo(),
          props: {
            ...foo(),
            foo: String
          },
          computed: {
            ...mapGetters({
              test: 'getTest'
            }),
            bar: {
              get () {
              }
            }
          },
          data: {
            ...foo(),
            dat: null
          },
          methods: {
            ...foo(),
            test () {
            }
          },
          data () {
            return {
              ...dat
            }
          },
          setup () {
            const com = computed(() => 1)

            return {
              ...foo(),
              com
            }
          }
        }
      `,
      parserOptions: { ecmaVersion: 2018, sourceType: 'module' }
    },

    {
      filename: 'test.vue',
      code: `
        export default {
          ...foo(),
          props: {
            ...foo(),
            foo: String
          },
          computed: {
            ...mapGetters({
              test: 'getTest'
            }),
            bar: {
              get () {
              }
            }
          },
          data: {
            ...foo(),
            dat: null
          },
          methods: {
            ...foo(),
            test () {
            }
          },
          data: () => {
            return {
              ...dat
            }
          },
        }
      `,
      parserOptions: { ecmaVersion: 2018, sourceType: 'module' }
    },

    {
      filename: 'test.vue',
      code: `
        export default {
          ...foo(),
          props: {
            ...foo(),
            foo: String
          },
          computed: {
            ...mapGetters({
              test: 'getTest'
            }),
            bar: {
              get () {
              }
            }
          },
          data: {
            ...foo(),
            dat: null
          },
          methods: {
            ...foo(),
            test () {
            }
          },
          data: () => ({
            ...dat
          }),
        }
      `,
      parserOptions: { ecmaVersion: 2018, sourceType: 'module' }
    },

    {
      filename: 'test.js',
      code: `
        // @vue/component
        export const compA = {
          props: {
            propA: String
          }
        }

        // @vue/component
        export const compB = {
          props: {
            propA: String
          }
        }
      `,
      parserOptions: { ecmaVersion: 6, sourceType: 'module' }
    },
    {
      filename: 'test.vue',
      code: `
        // @vue/component
        export const compA = {
          props: {
            propA: String
          },
          setup (props) {
            const com = computed(() => props.propA)

            return {
              com
            }
          }
        }

        // @vue/component
        export const compB = {
          props: {
            propA: String
          },
          setup (props) {
            const com = computed(() => props.propA)

            return {
              com
            }
          }
        }
      `,
      parserOptions: { ecmaVersion: 6, sourceType: 'module' }
    }
  ],

  invalid: [
    {
      filename: 'test.vue',
      code: `
        export default {
          props: ['foo'],
          computed: {
            foo () {
            }
          },
          data () {
            return {
              foo: null
            }
          },
          methods: {
            foo () {
            }
          },
          setup () {
            const foo = ref(1)

            return {
              foo
            }
          }
        }
      `,
      parserOptions: { ecmaVersion: 6, sourceType: 'module' },
      errors: [{
        message: 'Duplicated key \'foo\'.',
        line: 5
      }, {
        message: 'Duplicated key \'foo\'.',
        line: 10
      }, {
        message: 'Duplicated key \'foo\'.',
        line: 14
      }, {
        message: 'Duplicated key \'foo\'.',
        line: 21
      }]
    },
    {
      filename: 'test.vue',
      code: `
        export default {
          props: ['foo'],
          computed: {
            foo () {
            }
          },
          data: () => {
            return {
              foo: null
            }
          },
          methods: {
            foo () {
            }
          },
          setup: () => {
            const foo = computed(() => 0)

            return {
              foo
            }
          }
        }
      `,
      parserOptions: { ecmaVersion: 6, sourceType: 'module' },
      errors: [{
        message: 'Duplicated key \'foo\'.',
        line: 5
      }, {
        message: 'Duplicated key \'foo\'.',
        line: 10
      }, {
        message: 'Duplicated key \'foo\'.',
        line: 14
      }, {
        message: 'Duplicated key \'foo\'.',
        line: 21
      }]
    },
    {
      filename: 'test.vue',
      code: `
        export default {
          props: ['foo'],
          computed: {
            foo () {
            }
          },
          data: () => ({
            foo: null
          }),
          methods: {
            foo () {
            }
          }
        }
      `,
      parserOptions: { ecmaVersion: 6, sourceType: 'module' },
      errors: [{
        message: 'Duplicated key \'foo\'.',
        line: 5
      }, {
        message: 'Duplicated key \'foo\'.',
        line: 9
      }, {
        message: 'Duplicated key \'foo\'.',
        line: 12
      }]
    },
    {
      filename: 'test.vue',
      code: `
        export default {
          props: {
            foo: String
          },
          computed: {
            foo: {
              get () {
              }
            }
          },
          data: {
            foo: null
          },
          methods: {
            foo () {
            }
          },
          setup (props) {
            const foo = computed(() => props.foo)

            return {
              foo
            }
          }
        }
      `,
      parserOptions: { ecmaVersion: 6, sourceType: 'module' },
      errors: [{
        message: 'Duplicated key \'foo\'.',
        line: 7
      }, {
        message: 'Duplicated key \'foo\'.',
        line: 13
      }, {
        message: 'Duplicated key \'foo\'.',
        line: 16
      }, {
        message: 'Duplicated key \'foo\'.',
        line: 23
      }]
    },
    {
      filename: 'test.js',
      code: `
        new Vue({
          foo: {
            bar: String
          },
          data: {
            bar: null
          },
        })
      `,
      options: [{ groups: ['foo'] }],
      parserOptions: { ecmaVersion: 6 },
      errors: [{
        message: 'Duplicated key \'bar\'.',
        line: 7
      }]
    },
    {
<<<<<<< HEAD
      filename: 'test.js',
      code: `
        defineComponent({
          foo: {
            bar: String
          },
          data: {
            bar: null
          },
        })
      `,
      options: [{ groups: ['foo'] }],
      parserOptions: { ecmaVersion: 6 },
      errors: [{
        message: 'Duplicated key \'bar\'.',
        line: 7
      }]
    },
    {
      filename: 'test.js',
      code: `
        export default defineComponent({
          foo: {
            bar: String
          },
          data: {
            bar: null
          },
        })
      `,
      options: [{ groups: ['foo'] }],
      parserOptions: { ecmaVersion: 6, sourceType: 'module' },
      errors: [{
        message: 'Duplicated key \'bar\'.',
        line: 7
=======
      filename: 'test.vue',
      code: `
        export default {
          methods: {
            foo () {
              return 0
            }
          },
          setup () {
            const foo = () => 0

            return {
              foo
            }
          }
        }
      `,
      parserOptions: { ecmaVersion: 6, sourceType: 'module' },
      errors: [{
        message: 'Duplicated key \'foo\'.',
        line: 12
      }]
    },
    {
      filename: 'test.vue',
      code: `
        export default {
          methods: {
            foo () {
              return 0
            }
          },
          setup () {
            return {
              foo: () => 0
            }
          }
        }
      `,
      parserOptions: { ecmaVersion: 6, sourceType: 'module' },
      errors: [{
        message: 'Duplicated key \'foo\'.',
        line: 10
      }]
    },
    {
      filename: 'test.vue',
      code: `
        export default {
          methods: {
            foo () {
              return 0
            }
          },
          setup: () => ({
            foo: () => 0
          })
        }
      `,
      parserOptions: { ecmaVersion: 6, sourceType: 'module' },
      errors: [{
        message: 'Duplicated key \'foo\'.',
        line: 9
      }]
    },
    {
      filename: 'test.vue',
      code: `
        export default {
          computed: {
            foo () {
              return 0
            }
          },
          setup: () => ({
            foo: computed(() => 0)
          })
        }
      `,
      parserOptions: { ecmaVersion: 6, sourceType: 'module' },
      errors: [{
        message: 'Duplicated key \'foo\'.',
        line: 9
      }]
    },
    {
      filename: 'test.vue',
      code: `
        export default {
          data() {
            return {
              foo: 0
            }
          },
          setup: () => ({
            foo: ref(0)
          })
        }
      `,
      parserOptions: { ecmaVersion: 6, sourceType: 'module' },
      errors: [{
        message: 'Duplicated key \'foo\'.',
        line: 9
      }]
    },
    {
      filename: 'test.vue',
      code: `
        export default {
          data() {
            return {
              foo: 0
            }
          },
          setup: () => ({
            foo: 0
          })
        }
      `,
      parserOptions: { ecmaVersion: 6, sourceType: 'module' },
      errors: [{
        message: 'Duplicated key \'foo\'.',
        line: 9
>>>>>>> 8d3c99a9
      }]
    }
  ]
})<|MERGE_RESOLUTION|>--- conflicted
+++ resolved
@@ -515,7 +515,132 @@
       }]
     },
     {
-<<<<<<< HEAD
+      filename: 'test.vue',
+      code: `
+        export default {
+          methods: {
+            foo () {
+              return 0
+            }
+          },
+          setup () {
+            const foo = () => 0
+
+            return {
+              foo
+            }
+          }
+        }
+      `,
+      parserOptions: { ecmaVersion: 6, sourceType: 'module' },
+      errors: [{
+        message: 'Duplicated key \'foo\'.',
+        line: 12
+      }]
+    },
+    {
+      filename: 'test.vue',
+      code: `
+        export default {
+          methods: {
+            foo () {
+              return 0
+            }
+          },
+          setup () {
+            return {
+              foo: () => 0
+            }
+          }
+        }
+      `,
+      parserOptions: { ecmaVersion: 6, sourceType: 'module' },
+      errors: [{
+        message: 'Duplicated key \'foo\'.',
+        line: 10
+      }]
+    },
+    {
+      filename: 'test.vue',
+      code: `
+        export default {
+          methods: {
+            foo () {
+              return 0
+            }
+          },
+          setup: () => ({
+            foo: () => 0
+          })
+        }
+      `,
+      parserOptions: { ecmaVersion: 6, sourceType: 'module' },
+      errors: [{
+        message: 'Duplicated key \'foo\'.',
+        line: 9
+      }]
+    },
+    {
+      filename: 'test.vue',
+      code: `
+        export default {
+          computed: {
+            foo () {
+              return 0
+            }
+          },
+          setup: () => ({
+            foo: computed(() => 0)
+          })
+        }
+      `,
+      parserOptions: { ecmaVersion: 6, sourceType: 'module' },
+      errors: [{
+        message: 'Duplicated key \'foo\'.',
+        line: 9
+      }]
+    },
+    {
+      filename: 'test.vue',
+      code: `
+        export default {
+          data() {
+            return {
+              foo: 0
+            }
+          },
+          setup: () => ({
+            foo: ref(0)
+          })
+        }
+      `,
+      parserOptions: { ecmaVersion: 6, sourceType: 'module' },
+      errors: [{
+        message: 'Duplicated key \'foo\'.',
+        line: 9
+      }]
+    },
+    {
+      filename: 'test.vue',
+      code: `
+        export default {
+          data() {
+            return {
+              foo: 0
+            }
+          },
+          setup: () => ({
+            foo: 0
+          })
+        }
+      `,
+      parserOptions: { ecmaVersion: 6, sourceType: 'module' },
+      errors: [{
+        message: 'Duplicated key \'foo\'.',
+        line: 9
+      }]
+    },
+    {
       filename: 'test.js',
       code: `
         defineComponent({
@@ -551,131 +676,6 @@
       errors: [{
         message: 'Duplicated key \'bar\'.',
         line: 7
-=======
-      filename: 'test.vue',
-      code: `
-        export default {
-          methods: {
-            foo () {
-              return 0
-            }
-          },
-          setup () {
-            const foo = () => 0
-
-            return {
-              foo
-            }
-          }
-        }
-      `,
-      parserOptions: { ecmaVersion: 6, sourceType: 'module' },
-      errors: [{
-        message: 'Duplicated key \'foo\'.',
-        line: 12
-      }]
-    },
-    {
-      filename: 'test.vue',
-      code: `
-        export default {
-          methods: {
-            foo () {
-              return 0
-            }
-          },
-          setup () {
-            return {
-              foo: () => 0
-            }
-          }
-        }
-      `,
-      parserOptions: { ecmaVersion: 6, sourceType: 'module' },
-      errors: [{
-        message: 'Duplicated key \'foo\'.',
-        line: 10
-      }]
-    },
-    {
-      filename: 'test.vue',
-      code: `
-        export default {
-          methods: {
-            foo () {
-              return 0
-            }
-          },
-          setup: () => ({
-            foo: () => 0
-          })
-        }
-      `,
-      parserOptions: { ecmaVersion: 6, sourceType: 'module' },
-      errors: [{
-        message: 'Duplicated key \'foo\'.',
-        line: 9
-      }]
-    },
-    {
-      filename: 'test.vue',
-      code: `
-        export default {
-          computed: {
-            foo () {
-              return 0
-            }
-          },
-          setup: () => ({
-            foo: computed(() => 0)
-          })
-        }
-      `,
-      parserOptions: { ecmaVersion: 6, sourceType: 'module' },
-      errors: [{
-        message: 'Duplicated key \'foo\'.',
-        line: 9
-      }]
-    },
-    {
-      filename: 'test.vue',
-      code: `
-        export default {
-          data() {
-            return {
-              foo: 0
-            }
-          },
-          setup: () => ({
-            foo: ref(0)
-          })
-        }
-      `,
-      parserOptions: { ecmaVersion: 6, sourceType: 'module' },
-      errors: [{
-        message: 'Duplicated key \'foo\'.',
-        line: 9
-      }]
-    },
-    {
-      filename: 'test.vue',
-      code: `
-        export default {
-          data() {
-            return {
-              foo: 0
-            }
-          },
-          setup: () => ({
-            foo: 0
-          })
-        }
-      `,
-      parserOptions: { ecmaVersion: 6, sourceType: 'module' },
-      errors: [{
-        message: 'Duplicated key \'foo\'.',
-        line: 9
->>>>>>> 8d3c99a9
       }]
     }
   ]
