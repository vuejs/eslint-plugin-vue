--- conflicted
+++ resolved
@@ -59,30 +59,19 @@
     "nth-check": "^2.0.1",
     "postcss-selector-parser": "^6.0.9",
     "semver": "^7.3.5",
-<<<<<<< HEAD
-    "vue-eslint-parser": "^8.0.1",
+    "vue-eslint-parser": "^9.0.1",
     "xml-name-validator": "^4.0.0"
-=======
-    "vue-eslint-parser": "^9.0.1"
->>>>>>> b0639d72
   },
   "devDependencies": {
     "@types/eslint": "^8.4.2",
     "@types/eslint-visitor-keys": "^1.0.0",
     "@types/natural-compare": "^1.4.1",
     "@types/node": "^13.13.5",
-<<<<<<< HEAD
-    "@types/semver": "^7.2.0",
+    "@types/semver": "^7.3.9",
     "@types/xml-name-validator": "^4.0.0",
-    "@typescript-eslint/parser": "^5.5.0",
-    "@vuepress/plugin-pwa": "^1.4.1",
-    "acorn": "^8.5.0",
-=======
-    "@types/semver": "^7.3.9",
     "@typescript-eslint/parser": "^5.23.0",
     "@vuepress/plugin-pwa": "^1.9.7",
     "acorn": "^8.7.1",
->>>>>>> b0639d72
     "env-cmd": "^10.1.0",
     "eslint": "^8.15.0",
     "eslint-config-prettier": "^8.5.0",
