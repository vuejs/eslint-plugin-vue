--- conflicted
+++ resolved
@@ -47,13 +47,9 @@
     "eslint": "^5.0.0 || ^6.0.0"
   },
   "dependencies": {
-<<<<<<< HEAD
     "natural-compare": "^1.4.0",
-    "vue-eslint-parser": "^6.0.5"
-=======
     "vue-eslint-parser": "^7.0.0",
     "semver": "^5.6.0"
->>>>>>> 2e1d15bb
   },
   "devDependencies": {
     "@types/node": "^4.2.16",
