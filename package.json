--- conflicted
+++ resolved
@@ -117,12 +117,8 @@
     "jsdom": "^22.0.0",
     "markdownlint-cli": "^0.42.0",
     "pathe": "^1.1.2",
-<<<<<<< HEAD
-    "prettier": "^3.3.3",
+    "prettier": "^3.7.0",
     "tsdown": "^0.16.5",
-=======
-    "prettier": "^3.7.0",
->>>>>>> 7523350b
     "typescript": "^5.7.2",
     "vite-plugin-eslint4b": "^0.5.1",
     "vitepress": "^1.4.1",
