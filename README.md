--- conflicted
+++ resolved
@@ -198,20 +198,10 @@
 
 |    | Rule ID | Description |
 |:---|:--------|:------------|
-<<<<<<< HEAD
-| :wrench: | [script-indent](./docs/rules/script-indent.md) | enforce consistent indentation in `<script>` |
-=======
 | :wrench: | [html-closing-bracket-newline](./docs/rules/html-closing-bracket-newline.md) | require or disallow a line break before tag's closing brackets |
 | :wrench: | [html-closing-bracket-spacing](./docs/rules/html-closing-bracket-spacing.md) | require or disallow a space before tag's closing brackets |
-
-
-### Uncategorized
-
-|    | Rule ID | Description |
-|:---|:--------|:------------|
-| :wrench: | [html-closing-bracket-newline](./docs/rules/html-closing-bracket-newline.md) | require or disallow a line break before tag's closing brackets |
-| :wrench: | [html-closing-bracket-spacing](./docs/rules/html-closing-bracket-spacing.md) | require or disallow a space before tag's closing brackets |
->>>>>>> 41e7eeee
+| :wrench: | [script-indent](./docs/rules/script-indent.md) | enforce consistent indentation in `<script>` |
+
 
 <!--RULES_TABLE_END-->
 
