--- conflicted
+++ resolved
@@ -20,281 +20,7 @@
 
 ## :anchor: Versioning Policy
 
-<<<<<<< HEAD
 This plugin is following [Semantic Versioning](http://semver.org/) and [ESLint's Semantic Versioning Policy](https://github.com/eslint/eslint#semantic-versioning-policy).
-=======
-## :art: Playground on the Web
-
-You can try this plugin on the Web.
-
-- https://mysticatea.github.io/vue-eslint-demo/
-
-## :grey_exclamation: Requirements
-
-- [ESLint](http://eslint.org/) `^5.0.0`.
-- Node.js `>=6.5.0`
-
-## :cd: Installation
-
-```bash
-npm install --save-dev eslint eslint-plugin-vue@next
-```
-
-## :rocket: Usage
-
-Create `.eslintrc.*` file to configure rules. See also: [http://eslint.org/docs/user-guide/configuring](http://eslint.org/docs/user-guide/configuring).
-
-Example **.eslintrc.js**:
-
-```js
-module.exports = {
-  extends: [
-    // add more generic rulesets here, such as:
-    // 'eslint:recommended',
-    'plugin:vue/essential'
-  ],
-  rules: {
-    // override/add rules settings here, such as:
-    // 'vue/no-unused-vars': 'error'
-  }
-}
-```
-
-### Single File Components
-
-ESLint only targets `.js` files by default. You must include the `.vue` extension using [the `--ext` option](https://eslint.org/docs/user-guide/configuring#specifying-file-extensions-to-lint) or a glob pattern.
-
-Examples:
-
-```bash
-eslint --ext .js,.vue src
-eslint src/**/*.{js,vue}
-```
-
-### Attention
-
-All component-related rules are being applied to code that passes any of the following checks:
-
-* `Vue.component()` expression
-* `Vue.extend()` expression
-* `Vue.mixin()` expression
-* `export default {}` in `.vue` or `.jsx` file
-
-If you however want to take advantage of our rules in any of your custom objects that are Vue components, you might need to use special comment `// @vue/component` that marks object in the next line as a Vue component in any file, e.g.:
-
-```js
-// @vue/component
-const CustomComponent = {
-  name: 'custom-component',
-  template: '<div></div>'
-}
-```
-```js
-Vue.component('AsyncComponent', (resolve, reject) => {
-  setTimeout(() => {
-    // @vue/component
-    resolve({
-      name: 'async-component',
-      template: '<div></div>'
-    })
-  }, 500)
-})
-```
-
-### `eslint-disable` functionality in `<template>`
-
-You can use `<!-- eslint-disable -->`-like HTML comments in `<template>` of `.vue` files. For example:
-
-```html
-<template>
-  <!-- eslint-disable-next-line vue/max-attributes-per-line -->
-  <div a="1" b="2" c="3" d="4">
-  </div>
-</template>
-```
-
-If you want to disallow `eslint-disable` functionality, please disable [vue/comment-directive](./docs/rules/comment-directive.md) rule.
-
-## :gear: Configs
-
-This plugin provides four predefined configs:
-- `plugin:vue/base` - Settings and rules to enable correct ESLint parsing
-- `plugin:vue/essential` - Above, plus rules to prevent errors or unintended behavior
-- `plugin:vue/strongly-recommended` - Above, plus rules to considerably improve code readability and/or dev experience
-- `plugin:vue/recommended` - Above, plus rules to enforce subjective community defaults to ensure consistency
-
-## :bulb: Rules
-
-Rules are grouped by priority to help you understand their purpose. The `--fix` option on the command line automatically fixes problems reported by rules which have a wrench :wrench: below.
-
-<!--RULES_TABLE_START-->
-
-### Base Rules (Enabling Correct ESLint Parsing)
-
-Enforce all the rules in this category, as well as all higher priority rules, with:
-
-```json
-{
-  "extends": "plugin:vue/base"
-}
-```
-
-|    | Rule ID | Description |
-|:---|:--------|:------------|
-|  | [vue/comment-directive](./docs/rules/comment-directive.md) | support comment-directives in `<template>` |
-|  | [vue/jsx-uses-vars](./docs/rules/jsx-uses-vars.md) | prevent variables used in JSX to be marked as unused |
-
-### Priority A: Essential (Error Prevention)
-
-Enforce all the rules in this category, as well as all higher priority rules, with:
-
-```json
-{
-  "extends": "plugin:vue/essential"
-}
-```
-
-|    | Rule ID | Description |
-|:---|:--------|:------------|
-|  | [vue/no-async-in-computed-properties](./docs/rules/no-async-in-computed-properties.md) | disallow asynchronous actions in computed properties |
-|  | [vue/no-dupe-keys](./docs/rules/no-dupe-keys.md) | disallow duplication of field names |
-|  | [vue/no-duplicate-attributes](./docs/rules/no-duplicate-attributes.md) | disallow duplication of attributes |
-|  | [vue/no-parsing-error](./docs/rules/no-parsing-error.md) | disallow parsing errors in `<template>` |
-|  | [vue/no-reserved-keys](./docs/rules/no-reserved-keys.md) | disallow overwriting reserved keys |
-| :wrench: | [vue/no-shared-component-data](./docs/rules/no-shared-component-data.md) | enforce component's data property to be a function |
-|  | [vue/no-side-effects-in-computed-properties](./docs/rules/no-side-effects-in-computed-properties.md) | disallow side effects in computed properties |
-|  | [vue/no-template-key](./docs/rules/no-template-key.md) | disallow `key` attribute on `<template>` |
-|  | [vue/no-textarea-mustache](./docs/rules/no-textarea-mustache.md) | disallow mustaches in `<textarea>` |
-|  | [vue/no-unused-vars](./docs/rules/no-unused-vars.md) | disallow unused variable definitions of v-for directives or scope attributes |
-|  | [vue/no-use-v-if-with-v-for](./docs/rules/no-use-v-if-with-v-for.md) | disallow use v-if on the same element as v-for |
-|  | [vue/require-component-is](./docs/rules/require-component-is.md) | require `v-bind:is` of `<component>` elements |
-|  | [vue/require-render-return](./docs/rules/require-render-return.md) | enforce render function to always return value |
-|  | [vue/require-v-for-key](./docs/rules/require-v-for-key.md) | require `v-bind:key` with `v-for` directives |
-|  | [vue/require-valid-default-prop](./docs/rules/require-valid-default-prop.md) | enforce props default values to be valid |
-|  | [vue/return-in-computed-property](./docs/rules/return-in-computed-property.md) | enforce that a return statement is present in computed property |
-|  | [vue/valid-template-root](./docs/rules/valid-template-root.md) | enforce valid template root |
-|  | [vue/valid-v-bind](./docs/rules/valid-v-bind.md) | enforce valid `v-bind` directives |
-|  | [vue/valid-v-cloak](./docs/rules/valid-v-cloak.md) | enforce valid `v-cloak` directives |
-|  | [vue/valid-v-else-if](./docs/rules/valid-v-else-if.md) | enforce valid `v-else-if` directives |
-|  | [vue/valid-v-else](./docs/rules/valid-v-else.md) | enforce valid `v-else` directives |
-|  | [vue/valid-v-for](./docs/rules/valid-v-for.md) | enforce valid `v-for` directives |
-|  | [vue/valid-v-html](./docs/rules/valid-v-html.md) | enforce valid `v-html` directives |
-|  | [vue/valid-v-if](./docs/rules/valid-v-if.md) | enforce valid `v-if` directives |
-|  | [vue/valid-v-model](./docs/rules/valid-v-model.md) | enforce valid `v-model` directives |
-|  | [vue/valid-v-on](./docs/rules/valid-v-on.md) | enforce valid `v-on` directives |
-|  | [vue/valid-v-once](./docs/rules/valid-v-once.md) | enforce valid `v-once` directives |
-|  | [vue/valid-v-pre](./docs/rules/valid-v-pre.md) | enforce valid `v-pre` directives |
-|  | [vue/valid-v-show](./docs/rules/valid-v-show.md) | enforce valid `v-show` directives |
-|  | [vue/valid-v-text](./docs/rules/valid-v-text.md) | enforce valid `v-text` directives |
-
-### Priority B: Strongly Recommended (Improving Readability)
-
-Enforce all the rules in this category, as well as all higher priority rules, with:
-
-```json
-{
-  "extends": "plugin:vue/strongly-recommended"
-}
-```
-
-|    | Rule ID | Description |
-|:---|:--------|:------------|
-| :wrench: | [vue/attribute-hyphenation](./docs/rules/attribute-hyphenation.md) | enforce attribute naming style on custom components in template |
-| :wrench: | [vue/html-closing-bracket-newline](./docs/rules/html-closing-bracket-newline.md) | require or disallow a line break before tag's closing brackets |
-| :wrench: | [vue/html-closing-bracket-spacing](./docs/rules/html-closing-bracket-spacing.md) | require or disallow a space before tag's closing brackets |
-| :wrench: | [vue/html-end-tags](./docs/rules/html-end-tags.md) | enforce end tag style |
-| :wrench: | [vue/html-indent](./docs/rules/html-indent.md) | enforce consistent indentation in `<template>` |
-| :wrench: | [vue/html-self-closing](./docs/rules/html-self-closing.md) | enforce self-closing style |
-| :wrench: | [vue/max-attributes-per-line](./docs/rules/max-attributes-per-line.md) | enforce the maximum number of attributes per line |
-| :wrench: | [vue/mustache-interpolation-spacing](./docs/rules/mustache-interpolation-spacing.md) | enforce unified spacing in mustache interpolations |
-| :wrench: | [vue/name-property-casing](./docs/rules/name-property-casing.md) | enforce specific casing for the name property in Vue components |
-| :wrench: | [vue/no-multi-spaces](./docs/rules/no-multi-spaces.md) | disallow multiple spaces |
-|  | [vue/no-template-shadow](./docs/rules/no-template-shadow.md) | disallow variable declarations from shadowing variables declared in the outer scope |
-| :wrench: | [vue/prop-name-casing](./docs/rules/prop-name-casing.md) | enforce specific casing for the Prop name in Vue components |
-|  | [vue/require-default-prop](./docs/rules/require-default-prop.md) | require default value for props |
-|  | [vue/require-prop-types](./docs/rules/require-prop-types.md) | require type definitions in props |
-| :wrench: | [vue/v-bind-style](./docs/rules/v-bind-style.md) | enforce `v-bind` directive style |
-| :wrench: | [vue/v-on-style](./docs/rules/v-on-style.md) | enforce `v-on` directive style |
-
-### Priority C: Recommended (Minimizing Arbitrary Choices and Cognitive Overhead)
-
-Enforce all the rules in this category, as well as all higher priority rules, with:
-
-```json
-{
-  "extends": "plugin:vue/recommended"
-}
-```
-
-|    | Rule ID | Description |
-|:---|:--------|:------------|
-| :wrench: | [vue/attributes-order](./docs/rules/attributes-order.md) | enforce order of attributes |
-| :wrench: | [vue/html-quotes](./docs/rules/html-quotes.md) | enforce quotes style of HTML attributes |
-|  | [vue/no-v-html](./docs/rules/no-v-html.md) | disallow use of v-html to prevent XSS attack |
-| :wrench: | [vue/order-in-components](./docs/rules/order-in-components.md) | enforce order of properties in components |
-|  | [vue/this-in-template](./docs/rules/this-in-template.md) | enforce usage of `this` in template |
-
-### Uncategorized
-
-|    | Rule ID | Description |
-|:---|:--------|:------------|
-| :wrench: | [vue/component-name-in-template-casing](./docs/rules/component-name-in-template-casing.md) | enforce specific casing for the component naming style in template |
-| :wrench: | [vue/script-indent](./docs/rules/script-indent.md) | enforce consistent indentation in `<script>` |
-
-### Deprecated
-
-> - :warning: We're going to remove deprecated rules in the next major release. Please migrate to successor/new rules.
-> - :innocent: We don't fix bugs which are in deprecated rules since we don't have enough resources.
-
-| Rule ID | Replaced by |
-|:--------|:------------|
-| [vue/no-confusing-v-for-v-if](./docs/rules/no-confusing-v-for-v-if.md) | [vue/no-use-v-if-with-v-for](./docs/rules/no-use-v-if-with-v-for.md) |
-
-<!--RULES_TABLE_END-->
-
-## :couple: FAQ
-
-### What is the "Use the latest vue-eslint-parser" error?
-
-The most rules of `eslint-plugin-vue` require `vue-eslint-parser` to check `<template>` ASTs.
-
-Make sure you have one of the following settings in your **.eslintrc**:
-
-- `"extends": ["plugin:vue/recommended"]`
-- `"extends": ["plugin:vue/base"]`
-
-If you already use other parser (e.g. `"parser": "babel-eslint"`), please move it into `parserOptions`, so it doesn't collide with the `vue-eslint-parser` used by this plugin's configuration:
-
-```diff
-- "parser": "babel-eslint",
-  "parserOptions": {
-+     "parser": "babel-eslint",
-      "ecmaVersion": 2017,
-      "sourceType": "module"
-  }
-```
-
-The `vue-eslint-parser` uses the parser which is set by `parserOptions.parser` to parse scripts.
-
-### Why doesn't it work on .vue file?
-
-1. Make sure you don't have `eslint-plugin-html` in your config. The `eslint-plugin-html` extracts the content from `<script>` tags, but `eslint-plugin-vue` requires `<script>` tags and `<template>` tags in order to distinguish template and script in single file components.
-
-  ```diff
-    "plugins": [
-      "vue",
-  -   "html"
-    ]
-  ```
-
-2. Make sure your tool is set to lint `.vue` files.
-  - CLI targets only `.js` files by default. You have to specify additional extensions by `--ext` option or glob patterns. E.g. `eslint "src/**/*.{js,vue}"` or `eslint src --ext .vue`.
-  - VSCode targets only JavaScript or HTML files by default. You have to add `"vue"` to the `"eslint.validate"` array in vscode settings. e.g. `"eslint.validate": [ "javascript", "javascriptreact", "vue" ]`
-
-## :anchor: Semantic Versioning Policy
-
-This plugin follows [semantic versioning](http://semver.org/) and [ESLint's Semantic Versioning Policy](https://github.com/eslint/eslint#semantic-versioning-policy).
->>>>>>> 74f7dc63
 
 ## :newspaper: Changelog
 
