# eslint-plugin-vue

[![NPM version](https://img.shields.io/npm/v/eslint-plugin-vue.svg?style=flat)](https://npmjs.org/package/eslint-plugin-vue)
[![NPM downloads](https://img.shields.io/npm/dm/eslint-plugin-vue.svg?style=flat)](https://npmjs.org/package/eslint-plugin-vue)
[![CircleCI](https://circleci.com/gh/vuejs/eslint-plugin-vue.svg?style=svg)](https://circleci.com/gh/vuejs/eslint-plugin-vue)

> Official ESLint plugin for Vue.js

## :art: Playground on the Web

You can try this plugin on the Web.

- https://mysticatea.github.io/vue-eslint-demo/

## :grey_exclamation: Requirements

- [ESLint](http://eslint.org/) `>=3.18.0`.
- Node.js `>=4.0.0`

## :cd: Installation

```bash
npm install --save-dev eslint eslint-plugin-vue
```

## :rocket: Usage

Create `.eslintrc.*` file to configure rules. See also: [http://eslint.org/docs/user-guide/configuring](http://eslint.org/docs/user-guide/configuring).

Example **.eslintrc.js**:

```js
module.exports = {
  extends: [
    // add more generic rulesets here, such as:
    // 'eslint:recommended',
    'plugin:vue/essential'
  ],
  rules: {
    // override/add rules settings here, such as:
    // 'vue/no-unused-vars': 'error'
  }
}
```

### Attention

All component-related rules are being applied to code that passes any of the following checks:

* `Vue.component()` expression
* `export default {}` in `.vue` or `.jsx` file

If you however want to take advantage of our rules in any of your custom objects that are Vue components, you might need to use special comment `// @vue/component` that marks object in the next line as a Vue component in any file, e.g.:

```js
// @vue/component
const CustomComponent = {
  name: 'custom-component',
  template: '<div></div>'
}
```
```js
Vue.component('AsyncComponent', (resolve, reject) => {
  setTimeout(() => {
    // @vue/component
    resolve({
      name: 'async-component',
      template: '<div></div>'
    })
  }, 500)
})
```

### `eslint-disable` functionality in `<template>`

You can use `<!-- eslint-disable -->`-like HTML comments in `<template>` of `.vue` files. For example:

```html
<template>
  <!-- eslint-disable-next-line vue/max-attributes-per-line -->
  <div a="1" b="2" c="3" d="4">
  </div>
</template>
```

If you want to disallow `eslint-disable` functionality, please disable [vue/comment-directive](./docs/rules/comment-directive.md) rule.

## :gear: Configs

This plugin provides two predefined configs:
- `plugin:vue/base` - Settings and rules to enable correct ESLint parsing
- `plugin:vue/essential` - Above, plus rules to prevent errors or unintended behavior
- `plugin:vue/strongly-recommended` - Above, plus rules to considerably improve code readability and/or dev experience
- `plugin:vue/recommended` - Above, plus rules to enforce subjective community defaults to ensure consistency

## :bulb: Rules

Rules are grouped by priority to help you understand their purpose. The `--fix` option on the command line automatically fixes problems reported by rules which have a wrench :wrench: below.

<!--RULES_TABLE_START-->

### Base Rules (Enabling Correct ESLint Parsing)

Enforce all the rules in this category, as well as all higher priority rules, with:

```json
{
  "extends": "plugin:vue/base"
}
```

|    | Rule ID | Description |
|:---|:--------|:------------|
|  | [vue/comment-directive](./docs/rules/comment-directive.md) | support comment-directives in `<template>` |
|  | [vue/jsx-uses-vars](./docs/rules/jsx-uses-vars.md) | prevent variables used in JSX to be marked as unused |

### Priority A: Essential (Error Prevention)

Enforce all the rules in this category, as well as all higher priority rules, with:

```json
{
  "extends": "plugin:vue/essential"
}
```

|    | Rule ID | Description |
|:---|:--------|:------------|
|  | [vue/no-async-in-computed-properties](./docs/rules/no-async-in-computed-properties.md) | disallow asynchronous actions in computed properties |
|  | [vue/no-dupe-keys](./docs/rules/no-dupe-keys.md) | disallow duplication of field names |
|  | [vue/no-duplicate-attributes](./docs/rules/no-duplicate-attributes.md) | disallow duplication of attributes |
|  | [vue/no-parsing-error](./docs/rules/no-parsing-error.md) | disallow parsing errors in `<template>` |
|  | [vue/no-reserved-keys](./docs/rules/no-reserved-keys.md) | disallow overwriting reserved keys |
| :wrench: | [vue/no-shared-component-data](./docs/rules/no-shared-component-data.md) | enforce component's data property to be a function |
|  | [vue/no-side-effects-in-computed-properties](./docs/rules/no-side-effects-in-computed-properties.md) | disallow side effects in computed properties |
|  | [vue/no-template-key](./docs/rules/no-template-key.md) | disallow `key` attribute on `<template>` |
|  | [vue/no-textarea-mustache](./docs/rules/no-textarea-mustache.md) | disallow mustaches in `<textarea>` |
|  | [vue/no-unused-vars](./docs/rules/no-unused-vars.md) | disallow unused variable definitions of v-for directives or scope attributes |
|  | [vue/require-component-is](./docs/rules/require-component-is.md) | require `v-bind:is` of `<component>` elements |
|  | [vue/require-render-return](./docs/rules/require-render-return.md) | enforce render function to always return value |
|  | [vue/require-v-for-key](./docs/rules/require-v-for-key.md) | require `v-bind:key` with `v-for` directives |
|  | [vue/require-valid-default-prop](./docs/rules/require-valid-default-prop.md) | enforce props default values to be valid |
|  | [vue/return-in-computed-property](./docs/rules/return-in-computed-property.md) | enforce that a return statement is present in computed property |
|  | [vue/valid-template-root](./docs/rules/valid-template-root.md) | enforce valid template root |
|  | [vue/valid-v-bind](./docs/rules/valid-v-bind.md) | enforce valid `v-bind` directives |
|  | [vue/valid-v-cloak](./docs/rules/valid-v-cloak.md) | enforce valid `v-cloak` directives |
|  | [vue/valid-v-else-if](./docs/rules/valid-v-else-if.md) | enforce valid `v-else-if` directives |
|  | [vue/valid-v-else](./docs/rules/valid-v-else.md) | enforce valid `v-else` directives |
|  | [vue/valid-v-for](./docs/rules/valid-v-for.md) | enforce valid `v-for` directives |
|  | [vue/valid-v-html](./docs/rules/valid-v-html.md) | enforce valid `v-html` directives |
|  | [vue/valid-v-if](./docs/rules/valid-v-if.md) | enforce valid `v-if` directives |
|  | [vue/valid-v-model](./docs/rules/valid-v-model.md) | enforce valid `v-model` directives |
|  | [vue/valid-v-on](./docs/rules/valid-v-on.md) | enforce valid `v-on` directives |
|  | [vue/valid-v-once](./docs/rules/valid-v-once.md) | enforce valid `v-once` directives |
|  | [vue/valid-v-pre](./docs/rules/valid-v-pre.md) | enforce valid `v-pre` directives |
|  | [vue/valid-v-show](./docs/rules/valid-v-show.md) | enforce valid `v-show` directives |
|  | [vue/valid-v-text](./docs/rules/valid-v-text.md) | enforce valid `v-text` directives |

### Priority B: Strongly Recommended (Improving Readability)

Enforce all the rules in this category, as well as all higher priority rules, with:

```json
{
  "extends": "plugin:vue/strongly-recommended"
}
```

|    | Rule ID | Description |
|:---|:--------|:------------|
| :wrench: | [vue/attribute-hyphenation](./docs/rules/attribute-hyphenation.md) | enforce attribute naming style in template |
| :wrench: | [vue/html-end-tags](./docs/rules/html-end-tags.md) | enforce end tag style |
| :wrench: | [vue/html-indent](./docs/rules/html-indent.md) | enforce consistent indentation in `<template>` |
| :wrench: | [vue/html-self-closing](./docs/rules/html-self-closing.md) | enforce self-closing style |
|  | [vue/max-attributes-per-line](./docs/rules/max-attributes-per-line.md) | enforce the maximum number of attributes per line |
| :wrench: | [vue/mustache-interpolation-spacing](./docs/rules/mustache-interpolation-spacing.md) | enforce unified spacing in mustache interpolations |
| :wrench: | [vue/name-property-casing](./docs/rules/name-property-casing.md) | enforce specific casing for the name property in Vue components |
| :wrench: | [vue/no-multi-spaces](./docs/rules/no-multi-spaces.md) | disallow multiple spaces |
|  | [vue/require-default-prop](./docs/rules/require-default-prop.md) | require default value for props |
|  | [vue/require-prop-types](./docs/rules/require-prop-types.md) | require type definitions in props |
| :wrench: | [vue/v-bind-style](./docs/rules/v-bind-style.md) | enforce `v-bind` directive style |
| :wrench: | [vue/v-on-style](./docs/rules/v-on-style.md) | enforce `v-on` directive style |

### Priority C: Recommended (Minimizing Arbitrary Choices and Cognitive Overhead)

Enforce all the rules in this category, as well as all higher priority rules, with:

```json
{
  "extends": "plugin:vue/recommended"
}
```

|    | Rule ID | Description |
|:---|:--------|:------------|
<<<<<<< HEAD
| :wrench: | [html-quotes](./docs/rules/html-quotes.md) | enforce quotes style of HTML attributes |
|  | [no-confusing-v-for-v-if](./docs/rules/no-confusing-v-for-v-if.md) | disallow confusing `v-for` and `v-if` on the same element |
|  | [order-in-components](./docs/rules/order-in-components.md) | enforce order of properties in components |
|  | [this-in-template](./docs/rules/this-in-template.md) | enforce usage of `this` in template |


### Uncategorized

|    | Rule ID | Description |
|:---|:--------|:------------|
| :wrench: | [html-closing-bracket-newline](./docs/rules/html-closing-bracket-newline.md) | require or disallow a line break before tag's closing brackets |
| :wrench: | [html-closing-bracket-spacing](./docs/rules/html-closing-bracket-spacing.md) | require or disallow a space before tag's closing brackets |
| :wrench: | [script-indent](./docs/rules/script-indent.md) | enforce consistent indentation in `<script>` |


=======
| :wrench: | [vue/html-quotes](./docs/rules/html-quotes.md) | enforce quotes style of HTML attributes |
|  | [vue/no-confusing-v-for-v-if](./docs/rules/no-confusing-v-for-v-if.md) | disallow confusing `v-for` and `v-if` on the same element |
|  | [vue/order-in-components](./docs/rules/order-in-components.md) | enforce order of properties in components |
|  | [vue/this-in-template](./docs/rules/this-in-template.md) | enforce usage of `this` in template |

### Uncategorized

|    | Rule ID | Description |
|:---|:--------|:------------|
| :wrench: | [vue/html-closing-bracket-newline](./docs/rules/html-closing-bracket-newline.md) | require or disallow a line break before tag's closing brackets |
| :wrench: | [vue/html-closing-bracket-spacing](./docs/rules/html-closing-bracket-spacing.md) | require or disallow a space before tag's closing brackets |

>>>>>>> 9da315ca
<!--RULES_TABLE_END-->

## :couple: FAQ

### What is the "Use the latest vue-eslint-parser" error?

The most rules of `eslint-plugin-vue` require `vue-eslint-parser` to check `<template>` ASTs.

Make sure you have one of the following settings in your **.eslintrc**:

- `"extends": ["plugin:vue/recommended"]`
- `"extends": ["plugin:vue/base"]`

If you already use other parser (e.g. `"parser": "babel-eslint"`), please move it into `parserOptions`, so it doesn't collide with the `vue-eslint-parser` used by this plugin's configuration:

```diff
- "parser": "babel-eslint",
  "parserOptions": {
+     "parser": "babel-eslint",
      "ecmaVersion": 2017,
      "sourceType": "module"
  }
```

The `vue-eslint-parser` uses the parser which is set by `parserOptions.parser` to parse scripts.

### Can my javascript code have increased indentation?

It depends on the version of eslint you're using.

[indent](https://eslint.org/docs/rules/indent) rule in `eslint@3.x` makes it possible, but if you use `eslint@4.x` be aware that this rule has been rewritten and is more strict now, thus it doesn't allow to have increased initial indentation.

You can however use [indent-legacy](https://eslint.org/docs/rules/indent-legacy) rule instead.
More informations [here](https://eslint.org/docs/user-guide/migrating-to-4.0.0#indent-rewrite).

## :anchor: Semantic Versioning Policy

This plugin follows [semantic versioning](http://semver.org/) and [ESLint's Semantic Versioning Policy](https://github.com/eslint/eslint#semantic-versioning-policy).

## :newspaper: Changelog

We're using [GitHub Releases](https://github.com/vuejs/eslint-plugin-vue/releases).

## :beers: Contribution guide

In order to add a new rule, you should:
- Create issue on GH with description of proposed rule
- Generate a new rule using the [official yeoman generator](https://github.com/eslint/generator-eslint)
- Run `npm start`
- Write test scenarios & implement logic
- Describe the rule in the generated `docs` file
- Make sure all tests are passing
- Run `npm run update` in order to update readme and recommended configuration
- Create PR and link created issue in description

We're more than happy to see potential contributions, so don't hesitate. If you have any suggestions, ideas or problems feel free to add new [issue](https://github.com/vuejs/eslint-plugin-vue/issues), but first please make sure your question does not repeat previous ones.

## :lock: License

See the [LICENSE](LICENSE) file for license rights and limitations (MIT).<|MERGE_RESOLUTION|>--- conflicted
+++ resolved
@@ -193,23 +193,6 @@
 
 |    | Rule ID | Description |
 |:---|:--------|:------------|
-<<<<<<< HEAD
-| :wrench: | [html-quotes](./docs/rules/html-quotes.md) | enforce quotes style of HTML attributes |
-|  | [no-confusing-v-for-v-if](./docs/rules/no-confusing-v-for-v-if.md) | disallow confusing `v-for` and `v-if` on the same element |
-|  | [order-in-components](./docs/rules/order-in-components.md) | enforce order of properties in components |
-|  | [this-in-template](./docs/rules/this-in-template.md) | enforce usage of `this` in template |
-
-
-### Uncategorized
-
-|    | Rule ID | Description |
-|:---|:--------|:------------|
-| :wrench: | [html-closing-bracket-newline](./docs/rules/html-closing-bracket-newline.md) | require or disallow a line break before tag's closing brackets |
-| :wrench: | [html-closing-bracket-spacing](./docs/rules/html-closing-bracket-spacing.md) | require or disallow a space before tag's closing brackets |
-| :wrench: | [script-indent](./docs/rules/script-indent.md) | enforce consistent indentation in `<script>` |
-
-
-=======
 | :wrench: | [vue/html-quotes](./docs/rules/html-quotes.md) | enforce quotes style of HTML attributes |
 |  | [vue/no-confusing-v-for-v-if](./docs/rules/no-confusing-v-for-v-if.md) | disallow confusing `v-for` and `v-if` on the same element |
 |  | [vue/order-in-components](./docs/rules/order-in-components.md) | enforce order of properties in components |
@@ -221,8 +204,8 @@
 |:---|:--------|:------------|
 | :wrench: | [vue/html-closing-bracket-newline](./docs/rules/html-closing-bracket-newline.md) | require or disallow a line break before tag's closing brackets |
 | :wrench: | [vue/html-closing-bracket-spacing](./docs/rules/html-closing-bracket-spacing.md) | require or disallow a space before tag's closing brackets |
-
->>>>>>> 9da315ca
+| :wrench: | [vue/script-indent](./docs/rules/script-indent.md) | enforce consistent indentation in `<script>` |
+
 <!--RULES_TABLE_END-->
 
 ## :couple: FAQ
