# eslint-plugin-vue

[![NPM version](https://img.shields.io/npm/v/eslint-plugin-vue.svg?style=flat)](https://npmjs.org/package/eslint-plugin-vue)
[![NPM downloads](https://img.shields.io/npm/dm/eslint-plugin-vue.svg?style=flat)](https://npmjs.org/package/eslint-plugin-vue)
[![CircleCI](https://circleci.com/gh/vuejs/eslint-plugin-vue.svg?style=svg)](https://circleci.com/gh/vuejs/eslint-plugin-vue)

> Official ESLint plugin for Vue.js

## :art: Playground on the Web

You can try this plugin on the Web.

- https://mysticatea.github.io/vue-eslint-demo/

## :grey_exclamation: Requirements

- [ESLint](http://eslint.org/) `>=3.18.0`.
- Node.js `>=4.0.0`

## :cd: Installation

```bash
npm install --save-dev eslint eslint-plugin-vue
```

## :rocket: Usage

Create `.eslintrc.*` file to configure rules. See also: [http://eslint.org/docs/user-guide/configuring](http://eslint.org/docs/user-guide/configuring).

Example **.eslintrc.js**:

```js
module.exports = {
  extends: [
    // add more generic rulesets here, such as:
    // 'eslint:recommended',
    'plugin:vue/essential'
  ],
  rules: {
    // override/add rules settings here, such as:
    // 'vue/no-unused-vars': 'error'
  }
}
```

### Attention

All component-related rules are being applied to code that passes any of the following checks:

* `Vue.component()` expression
* `export default {}` in `.vue` or `.jsx` file

If you however want to take advantage of our rules in any of your custom objects that are Vue components, you might need to use special comment `// @vue/component` that marks object in the next line as a Vue component in any file, e.g.:

```js
// @vue/component
const CustomComponent = {
  name: 'custom-component',
  template: '<div></div>'
}
```
```js
Vue.component('AsyncComponent', (resolve, reject) => {
  setTimeout(() => {
    // @vue/component
    resolve({
      name: 'async-component',
      template: '<div></div>'
    })
  }, 500)
})
```

## :gear: Configs

This plugin provides two predefined configs:
- `plugin:vue/base` - Settings and rules to enable correct ESLint parsing
- `plugin:vue/essential` - Above, plus rules to prevent errors or unintended behavior
- `plugin:vue/strongly-recommended` - Above, plus rules to considerably improve code readability and/or dev experience
- `plugin:vue/recommended` - Above, plus rules to enforce subjective community defaults to ensure consistency

## :bulb: Rules

Rules are grouped by priority to help you understand their purpose. The `--fix` option on the command line automatically fixes problems reported by rules which have a wrench :wrench: below.

<!--RULES_TABLE_START-->

### Base Rules (Enabling Correct ESLint Parsing)

Enforce all the rules in this category, as well as all higher priority rules, with:

``` json
"extends": "plugin:vue/base"
```

|    | Rule ID | Description |
|:---|:--------|:------------|
|  | [jsx-uses-vars](./docs/rules/jsx-uses-vars.md) | prevent variables used in JSX to be marked as unused |


### Priority A: Essential (Error Prevention)

Enforce all the rules in this category, as well as all higher priority rules, with:

``` json
"extends": "plugin:vue/essential"
```

|    | Rule ID | Description |
|:---|:--------|:------------|
|  | [no-async-in-computed-properties](./docs/rules/no-async-in-computed-properties.md) | disallow asynchronous actions in computed properties |
|  | [no-dupe-keys](./docs/rules/no-dupe-keys.md) | disallow duplication of field names |
|  | [no-duplicate-attributes](./docs/rules/no-duplicate-attributes.md) | disallow duplication of attributes |
|  | [no-parsing-error](./docs/rules/no-parsing-error.md) | disallow parsing errors in `<template>` |
|  | [no-reserved-keys](./docs/rules/no-reserved-keys.md) | disallow overwriting reserved keys |
| :wrench: | [no-shared-component-data](./docs/rules/no-shared-component-data.md) | enforce component's data property to be a function |
|  | [no-side-effects-in-computed-properties](./docs/rules/no-side-effects-in-computed-properties.md) | disallow side effects in computed properties |
|  | [no-template-key](./docs/rules/no-template-key.md) | disallow `key` attribute on `<template>` |
|  | [no-textarea-mustache](./docs/rules/no-textarea-mustache.md) | disallow mustaches in `<textarea>` |
|  | [no-unused-vars](./docs/rules/no-unused-vars.md) | disallow unused variable definitions of v-for directives or scope attributes |
|  | [require-component-is](./docs/rules/require-component-is.md) | require `v-bind:is` of `<component>` elements |
|  | [require-render-return](./docs/rules/require-render-return.md) | enforce render function to always return value |
|  | [require-v-for-key](./docs/rules/require-v-for-key.md) | require `v-bind:key` with `v-for` directives |
|  | [require-valid-default-prop](./docs/rules/require-valid-default-prop.md) | enforce props default values to be valid |
|  | [return-in-computed-property](./docs/rules/return-in-computed-property.md) | enforce that a return statement is present in computed property |
|  | [valid-template-root](./docs/rules/valid-template-root.md) | enforce valid template root |
|  | [valid-v-bind](./docs/rules/valid-v-bind.md) | enforce valid `v-bind` directives |
|  | [valid-v-cloak](./docs/rules/valid-v-cloak.md) | enforce valid `v-cloak` directives |
|  | [valid-v-else-if](./docs/rules/valid-v-else-if.md) | enforce valid `v-else-if` directives |
|  | [valid-v-else](./docs/rules/valid-v-else.md) | enforce valid `v-else` directives |
|  | [valid-v-for](./docs/rules/valid-v-for.md) | enforce valid `v-for` directives |
|  | [valid-v-html](./docs/rules/valid-v-html.md) | enforce valid `v-html` directives |
|  | [valid-v-if](./docs/rules/valid-v-if.md) | enforce valid `v-if` directives |
|  | [valid-v-model](./docs/rules/valid-v-model.md) | enforce valid `v-model` directives |
|  | [valid-v-on](./docs/rules/valid-v-on.md) | enforce valid `v-on` directives |
|  | [valid-v-once](./docs/rules/valid-v-once.md) | enforce valid `v-once` directives |
|  | [valid-v-pre](./docs/rules/valid-v-pre.md) | enforce valid `v-pre` directives |
|  | [valid-v-show](./docs/rules/valid-v-show.md) | enforce valid `v-show` directives |
|  | [valid-v-text](./docs/rules/valid-v-text.md) | enforce valid `v-text` directives |


### Priority B: Strongly Recommended (Improving Readability)

Enforce all the rules in this category, as well as all higher priority rules, with:

``` json
"extends": "plugin:vue/strongly-recommended"
```

|    | Rule ID | Description |
|:---|:--------|:------------|
| :wrench: | [attribute-hyphenation](./docs/rules/attribute-hyphenation.md) | enforce attribute naming style in template |
| :wrench: | [html-end-tags](./docs/rules/html-end-tags.md) | enforce end tag style |
| :wrench: | [html-indent](./docs/rules/html-indent.md) | enforce consistent indentation in `<template>` |
| :wrench: | [html-self-closing](./docs/rules/html-self-closing.md) | enforce self-closing style |
|  | [max-attributes-per-line](./docs/rules/max-attributes-per-line.md) | enforce the maximum number of attributes per line |
| :wrench: | [mustache-interpolation-spacing](./docs/rules/mustache-interpolation-spacing.md) | enforce unified spacing in mustache interpolations |
| :wrench: | [name-property-casing](./docs/rules/name-property-casing.md) | enforce specific casing for the name property in Vue components |
| :wrench: | [no-multi-spaces](./docs/rules/no-multi-spaces.md) | disallow multiple spaces |
|  | [require-default-prop](./docs/rules/require-default-prop.md) | require default value for props |
|  | [require-prop-types](./docs/rules/require-prop-types.md) | require type definitions in props |
| :wrench: | [v-bind-style](./docs/rules/v-bind-style.md) | enforce `v-bind` directive style |
| :wrench: | [v-on-style](./docs/rules/v-on-style.md) | enforce `v-on` directive style |


### Priority C: Recommended (Minimizing Arbitrary Choices and Cognitive Overhead)

Enforce all the rules in this category, as well as all higher priority rules, with:

``` json
"extends": "plugin:vue/recommended"
```

|    | Rule ID | Description |
|:---|:--------|:------------|
| :wrench: | [html-quotes](./docs/rules/html-quotes.md) | enforce quotes style of HTML attributes |
|  | [no-confusing-v-for-v-if](./docs/rules/no-confusing-v-for-v-if.md) | disallow confusing `v-for` and `v-if` on the same element |
|  | [order-in-components](./docs/rules/order-in-components.md) | enforce order of properties in components |
|  | [this-in-template](./docs/rules/this-in-template.md) | enforce usage of `this` in template |


### Uncategorized

|    | Rule ID | Description |
|:---|:--------|:------------|
<<<<<<< HEAD
| :wrench: | [html-closing-bracket-spacing](./docs/rules/html-closing-bracket-spacing.md) | require or disallow a space before tag's closing brackets |
=======
| :wrench: | [html-closing-bracket-newline](./docs/rules/html-closing-bracket-newline.md) | require or disallow a line break before tag's closing brackets |
>>>>>>> cdd41634

<!--RULES_TABLE_END-->

## :couple: FAQ

### What is the "Use the latest vue-eslint-parser" error?

The most rules of `eslint-plugin-vue` require `vue-eslint-parser` to check `<template>` ASTs.

Make sure you have one of the following settings in your **.eslintrc**:

- `"extends": ["plugin:vue/recommended"]`
- `"extends": ["plugin:vue/base"]`

If you already use other parser (e.g. `"parser": "babel-eslint"`), please move it into `parserOptions`, so it doesn't collide with the `vue-eslint-parser` used by this plugin's configuration:

```diff
- "parser": "babel-eslint",
  "parserOptions": {
+     "parser": "babel-eslint",
      "ecmaVersion": 2017,
      "sourceType": "module"
  }
```

The `vue-eslint-parser` uses the parser which is set by `parserOptions.parser` to parse scripts.

### Can my javascript code have increased indentation?

It depends on the version of eslint you're using.

[indent](https://eslint.org/docs/rules/indent) rule in `eslint@3.x` makes it possible, but if you use `eslint@4.x` be aware that this rule has been rewritten and is more strict now, thus it doesn't allow to have increased initial indentation.

You can however use [indent-legacy](https://eslint.org/docs/rules/indent-legacy) rule instead.
More informations [here](https://eslint.org/docs/user-guide/migrating-to-4.0.0#indent-rewrite).

## :anchor: Semantic Versioning Policy

This plugin follows [semantic versioning](http://semver.org/) and [ESLint's Semantic Versioning Policy](https://github.com/eslint/eslint#semantic-versioning-policy).

## :newspaper: Changelog

We're using [GitHub Releases](https://github.com/vuejs/eslint-plugin-vue/releases).

## :beers: Contribution guide

In order to add a new rule, you should:
- Create issue on GH with description of proposed rule
- Generate a new rule using the [official yeoman generator](https://github.com/eslint/generator-eslint)
- Run `npm start`
- Write test scenarios & implement logic
- Describe the rule in the generated `docs` file
- Make sure all tests are passing
- Run `npm run update` in order to update readme and recommended configuration
- Create PR and link created issue in description

We're more than happy to see potential contributions, so don't hesitate. If you have any suggestions, ideas or problems feel free to add new [issue](https://github.com/vuejs/eslint-plugin-vue/issues), but first please make sure your question does not repeat previous ones.

## :lock: License

See the [LICENSE](LICENSE) file for license rights and limitations (MIT).<|MERGE_RESOLUTION|>--- conflicted
+++ resolved
@@ -183,11 +183,8 @@
 
 |    | Rule ID | Description |
 |:---|:--------|:------------|
-<<<<<<< HEAD
 | :wrench: | [html-closing-bracket-spacing](./docs/rules/html-closing-bracket-spacing.md) | require or disallow a space before tag's closing brackets |
-=======
 | :wrench: | [html-closing-bracket-newline](./docs/rules/html-closing-bracket-newline.md) | require or disallow a line break before tag's closing brackets |
->>>>>>> cdd41634
 
 <!--RULES_TABLE_END-->
 
