--- conflicted
+++ resolved
@@ -232,11 +232,8 @@
 |    | Rule ID | Description |
 |:---|:--------|:------------|
 | :wrench: | [vue/component-name-in-template-casing](./docs/rules/component-name-in-template-casing.md) | enforce specific casing for the component naming style in template |
-<<<<<<< HEAD
 | :wrench: | [vue/multiline-html-element-content-newline](./docs/rules/multiline-html-element-content-newline.md) | require a line break before and after the contents of a multiline element |
-=======
 | :wrench: | [vue/no-spaces-around-equal-signs-in-attribute](./docs/rules/no-spaces-around-equal-signs-in-attribute.md) | disallow spaces around equal signs in attribute |
->>>>>>> bf7c2b72
 | :wrench: | [vue/script-indent](./docs/rules/script-indent.md) | enforce consistent indentation in `<script>` |
 
 ### Deprecated
